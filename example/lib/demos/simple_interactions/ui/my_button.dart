--- conflicted
+++ resolved
@@ -153,13 +153,6 @@
   /// update the [icon.data] and icon's color, based on [_isOn] current state.
   void _updateIcon() {
     if (_isOn) {
-<<<<<<< HEAD
-      icon.data = Icons.wb_incandescent;
-      icon.color = Colors.yellow;
-    } else {
-      icon.data = Icons.wb_incandescent_outlined;
-      icon.color = Colors.white;
-=======
       if (_isOn) {
         icon.data = Icons.wb_incandescent;
         icon.color = Colors.yellow;
@@ -167,7 +160,6 @@
         icon.data = Icons.wb_incandescent_outlined;
         icon.color = Colors.white;
       }
->>>>>>> a2e41471
     }
   }
 
