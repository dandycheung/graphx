--- conflicted
+++ resolved
@@ -26,29 +26,22 @@
 
   @override
   Future<void> addedToStage() async {
-<<<<<<< HEAD
     stage!.color = Colors.grey.shade800;
 
-=======
-    stage.color = Colors.grey.shade800;
->>>>>>> a2e41471
     container = GSprite();
     addChild(container);
     mouseChildren = false;
-    final texture = await ResourceLoader.loadTexture(
-        'assets/trigrid/cute_dog.png', 1, 'dog');
-<<<<<<< HEAD
-    if (texture == null) {
-      throw "We have an error loading the image";
+    late GTexture texture;
+    try {
+      texture = await ResourceLoader.loadTexture(
+          'assets/trigrid/cute_dog.png', 1, 'dog');
+    } catch(e) {
+      throw "We have an error loading the image $e";
     }
     textureW = texture.width!;
     textureH = texture.height!;
     cols = textureW ~/ sep;
     rows = textureH ~/ sep;
-=======
-    cols = texture.width ~/ sep;
-    rows = texture.height ~/ sep;
->>>>>>> a2e41471
     var total = cols * rows;
 
     /// these are the points that we MOVE to update the grid.
@@ -72,11 +65,7 @@
     triGrid = TriangleGrid(res: sep, cols: cols, rows: rows);
 
     /// show the triangles lines
-<<<<<<< HEAD
-    // triGrid.debugTriangles = true;
-=======
     triGrid.debugTriangles = false;
->>>>>>> a2e41471
     container.addChildAt(triGrid, 0);
     triGrid.texture = texture;
     triGrid.draw();
