// ignore_for_file: public_member_api_docs, sort_constructors_first
import 'package:flutter_svg/flutter_svg.dart';
import 'package:url_launcher/url_launcher.dart';

import 'model.dart';
import 'utils/utils.dart';

void main() {
  runApp(
    MaterialApp(
      debugShowCheckedModeBanner: false,
      theme: ThemeData(
<<<<<<< HEAD
        // primaryColor: const Color(0xff241e30),
        fontFamily: 'Roboto',
        // appBarTheme: const AppBarTheme(color: Color(0xff241e30), elevation: 0),
=======
        fontFamily: 'Roboto',
        primaryColor: const Color(0xff241e30),
        appBarTheme: const AppBarTheme(color: Color(0xff241e30), elevation: 0),
>>>>>>> 6b23445e
      ),
      home: const Home(),
    ),
  );
}

class Home extends StatelessWidget {
<<<<<<< HEAD
  static get demos => <_Scene>[
        _SampleScene(
          title: "Simple Shapes",
          build: () => const SimpleShapesMain(),
          thumbnail: 'assets/thumbs/example_simple_shapes.png',
        ),
        _SampleScene(
          title: "Simple Tween",
          build: () => SimpleTweenMain(),
          thumbnail: 'assets/thumbs/example_tween.png',
        ),
        _SampleScene(
          title: "Svg Icons",
          build: () => const DemoSvgIconsMain(),
          thumbnail: 'assets/thumbs/example_svg.png',
        ),
        if (isDesktop)
          _SampleScene(
            title: "Simple Interactions",
            build: () => const SimpleInteractionsMain(),
            thumbnail: 'assets/thumbs/example_simple_interactions.png',
          ),
        if (isSkia)
          _SampleScene(
            title: "Graphics Clipper",
            build: () => const GraphicsClipperDemo(),
            thumbnail: 'assets/thumbs/example_clipper.png',
          ),
        if (isSkia)
          _SampleScene(
            title: "Facebook Reactions",
            build: () => FacebookReactionsMain(),
            thumbnail: 'assets/thumbs/example_fb.png',
          ),
        if (isSkia)
          _SampleScene(
            title: "Dripping IV",
            build: () => const DrippingIVMain(),
            thumbnail: 'assets/thumbs/example_dripping.png',
          ),
        _SampleScene(
          title: "Chart Mountain",
          build: () => const ChartMountainMain(),
          thumbnail: 'assets/thumbs/example_chart.png',
        ),
        _SampleScene(
          title: "Glowing Circle",
          build: () => const GlowingCircleMain(),
          thumbnail: 'assets/thumbs/example_glowing.png',
        ),
        if (isSkia)
          _SampleScene(
            title: "Sorting Button",
            build: () => const SortingButtonMain(),
            thumbnail: 'assets/thumbs/example_sorting_list.png',
          ),
        _SampleScene(
          title: "Bookmark Button",
          build: () => const BookmarkButtonMain(),
          thumbnail: 'assets/thumbs/example_bookmark_button.png',
        ),
        _SampleScene(
          title: "Submit Button",
          build: () => const SubmitButtonMain(),
          thumbnail: 'assets/thumbs/example_submit.png',
        ),
        _SampleScene(
          title: "Card Rotation 3d",
          build: () => const CardRotation3dMain(),
          thumbnail: 'assets/thumbs/example_3drot.png',
        ),
        _SampleScene(
          title: "Raster Draw",
          build: () => const RasterDrawMain(),
          thumbnail: 'assets/thumbs/example_raster_draw.png',
        ),
        _SampleScene(
          title: "Dialer",
          build: () => const DialerMain(),
          thumbnail: 'assets/thumbs/example_dialer.png',
        ),
        _SampleScene(
          title: "Gauge Meter",
          build: () => const GaugeMeterMain(),
          thumbnail: 'assets/thumbs/example_gauge.png',
        ),
        _SampleScene(
          title: "Spiral Loader",
          build: () => const SpiralLoaderMain(),
          thumbnail: 'assets/thumbs/example_spiral_loader.png',
        ),
        _SampleScene(
          title: "Universo Flutter Intro",
          build: () => const UniversoFlutterIntroMain(),
          thumbnail: 'assets/thumbs/example_universo_flutter.png',
        ),
        if (isSkia)
          _SampleScene(
            title: "Colorful Loader",
            build: () => const ColorfulLoaderMain(),
            thumbnail: 'assets/thumbs/example_colorful_loader.png',
          ),
        _SampleScene(
          title: "Jelly Thing",
          build: () => const JellyThingMain(),
          thumbnail: 'assets/thumbs/example_jelly.png',
        ),
        _SampleScene(
          title: "Ball vs Line",
          build: () => const BallVsLineMain(),
          thumbnail: 'assets/thumbs/example_ball_vs_line.png',
        ),
        _SampleScene(
          title: "DNA 3d",
          build: () => const Dna3dMain(),
          thumbnail: 'assets/thumbs/example_dna.png',
        ),
        _SampleScene(
          title: "Splash Intro",
          build: () => const SplashIntroMain(),
          thumbnail: 'assets/thumbs/example_splash_intro.png',
        ),
        if (isSkia)
          _SampleScene(
            title: "Lined Button",
            build: () => const LinedButtonMain(),
            thumbnail: 'assets/thumbs/example_lined_button.png',
          ),
        _SampleScene(
          title: "Color Picker",
          build: () => const ColorPickerMain(),
          thumbnail: 'assets/thumbs/example_color_picker.png',
        ),
        if (isSkia && isDesktop)
          _SampleScene(
            title: "Altitude Indicator",
            build: () => const AltitudeIndicatorMain(),
            thumbnail: 'assets/thumbs/example_altitud_indicator.png',
          ),
        if (isDesktop)
          _SampleScene(
            title: "Breakout",
            build: () => const BreakoutMain(),
            thumbnail: 'assets/thumbs/example_breakout.png',
          ),
        _SampleScene(
          title: "Xmas",
          build: () => const XmasMain(),
          thumbnail: 'assets/thumbs/example_xmas.png',
        ),
        _SampleScene(
          title: "Simple Radial Menu",
          build: () => const SimpleRadialMenuMain(),
          thumbnail: 'assets/thumbs/example_radial_menu.png',
        ),
        _SampleScene(
          title: "Murat Coffee",
          build: () => const MuratCoffeeMain(),
          thumbnail: 'assets/thumbs/example_murat_coffee.png',
        ),
        _SampleScene(
          title: "Pie Chart",
          build: () => const PieChartMain(),
          thumbnail: 'assets/thumbs/example_pie_chart.png',
        ),
        _SampleScene(
          title: "Bezier Chart",
          build: () => const ChartBezierMain(),
          thumbnail: 'assets/thumbs/example_bezier_chart.png',
        ),
        if (isSkia)
          _SampleScene(
            title: "Run Hero",
            build: () => const RunHeroCanvasMain(),
            thumbnail: 'assets/thumbs/example_run_hero.png',
          ),
        _SampleScene(
          title: "Elastic Band",
          build: () => const ElasticBandMain(),
          thumbnail: 'assets/thumbs/example_elastic_band.png',
        ),
        _SampleScene(
          title: "Flower Gradient",
          build: () => const FlowerGradientMain(),
          thumbnail: 'assets/thumbs/example_gradient_flower.png',
        ),
        _SampleScene(
          title: "Nokia Snake",
          build: () => const NokiaSnakeMain(),
          thumbnail: 'assets/thumbs/example_nokia_snake.png',
        ),
        _SampleScene(
          title: "Heart Reaction",
          build: () => HeartReactionMain(),
          thumbnail: 'assets/thumbs/example_heart_reaction.png',
        ),
        _SampleScene(
          title: "Simple Toast",
          build: () => const SimpleToastMain(),
          thumbnail: 'assets/thumbs/example_toast.png',
        ),
        if (isSkia)
          _SampleScene(
            title: "Rating Stars",
            build: () => const RatingStarsMain(),
            thumbnail: 'assets/thumbs/example_stars.png',
          ),
        _SampleScene(
          title: "Pizza Box",
          build: () => const PizzaBoxMain(),
          thumbnail: 'assets/thumbs/example_pizza.png',
        ),
        _SampleScene(
          title: "Drawing Pad Bezier",
          build: () => const DrawingPadBezierMain(),
          thumbnail: 'assets/thumbs/example_drawing_pad_bezier.png',
        ),
        _SampleScene(
          title: "Isma Chart",
          build: () => const IsmaChartMain(),
          thumbnail: 'assets/thumbs/example_isma_chart.png',
        ),
        _SampleScene(
          title: "TriGrid",
          build: () => const TriGridMain(),
          thumbnail: 'assets/thumbs/example_tri_grid.png',
        ),
        _SampleScene(
          title: "Nico Loading",
          build: () => const NicoLoadingIndicatorMain(),
          thumbnail: 'assets/thumbs/example_nico_loading.png',
        ),
        _SampleScene(
          title: "Feeling Switch",
          build: () => const FeelingSwitchMain(),
          thumbnail: 'assets/thumbs/example_feeling_switch.png',
        ),
        _SampleScene(
          title: "Mouse Repulsion",
          build: () => const MouseRepulsionMain(),
          thumbnail: 'assets/thumbs/example_lines_repulsion.png',
        ),
        _SampleScene(
          title: "Globe 3d",
          build: () => const Globe3dMain(),
          thumbnail: 'assets/thumbs/example_globe_3d.png',
        ),
        _SampleScene(
          title: "Lungs Animation",
          build: () => const LungsAnimationMain(),
          thumbnail: 'assets/thumbs/example_lungs.png',
        ),
        _SampleScene(
          title: "Expander Fab",
          build: () => const ExpanderFabMenu(),
          thumbnail: 'assets/thumbs/example_expander_fab.png',
        ),
        if (isDesktop)
          _SampleScene(
            title: "Page Indicator",
            build: () => const PageIndicatorMain(),
            thumbnail: 'assets/thumbs/example_page_indicator.png',
          ),
        _SampleScene(
          title: "Zoom Gesture",
          build: () => const ZoomGestureMain(),
          thumbnail: 'assets/thumbs/example_page_indicator.png',
        ),
        _SampleScene(
          title: "Zoom Pivot",
          build: () => const ZoomPivotMain(),
          thumbnail: 'assets/thumbs/example_page_indicator.png',
        ),
        _ExternalScene(
          title: 'Fly Dash !',
          url: Uri.parse('https://graphx-dash-game.surge.sh'),
          thumbnail: 'assets/thumbs/graphx-dash-game.surge.sh.png',
        ),
        _ExternalScene(
          title: 'Cells (1st demo)',
          url: Uri.parse('https://roi-graphx-cells.surge.sh'),
          thumbnail: 'assets/thumbs/roi-graphx-cells.surge.sh.png',
        ),
        _ExternalScene(
          title: 'Snake',
          url: Uri.parse('https://graphx-snake-game.surge.sh'),
          thumbnail: 'assets/thumbs/graphx-snake-game.surge.sh.png',
        ),
        _ExternalScene(
          title: 'Draw Pad',
          url: Uri.parse('https://graphx-drawpad2.surge.sh'),
          thumbnail: 'assets/thumbs/graphx-drawpad2.surge.sh.png',
        ),
        _ExternalScene(
          title: 'Node Garden',
          url: Uri.parse('https://graphx-node-garden.surge.sh'),
          thumbnail: 'assets/thumbs/graphx-node-garden.surge.sh.png',
        ),
        _ExternalScene(
          title: 'Puzzle',
          url: Uri.parse('https://roi-puzzle-v2.surge.sh'),
          thumbnail: 'assets/thumbs/roi-puzzle-v2.surge.sh.png',
        ),
        _ExternalScene(
          title: 'Widget Mix',
          url: Uri.parse('https://roi-graphx-widgetmix.surge.sh'),
          thumbnail: 'assets/thumbs/roi-graphx-widgetmix.surge.sh.png',
        ),
        _ExternalScene(
          title: 'Space Shooter',
          url: Uri.parse('https://roi-graphx-spaceshooter.surge.sh'),
          thumbnail: 'assets/thumbs/roi-graphx-spaceshooter.surge.sh.png',
        ),
        _ExternalScene(
          title: 'Split RGB',
          url: Uri.parse('https://roi-graphx-rgbsplit.surge.sh'),
          thumbnail: 'assets/thumbs/roi-graphx-rgbsplit.surge.sh.png',
        ),
        _ExternalScene(
          title: 'Input Text Particles',
          url: Uri.parse('https://roi-graphx-particles-input.surge.sh'),
          thumbnail: 'assets/thumbs/roi-graphx-particles-input.surge.sh.png',
        ),
        _ExternalScene(
          title: 'Fish Eye',
          url: Uri.parse('https://roi-graphx-fisheyeparticles.surge.sh'),
          thumbnail: 'assets/thumbs/roi-graphx-fisheyeparticles.surge.sh.png',
        ),
        _ExternalScene(
          title: 'Fish Eye Text',
          url: Uri.parse('https://roi-graphx-fisheyetext.surge.sh'),
          thumbnail: 'assets/thumbs/roi-graphx-fisheyetext.surge.sh.png',
        ),
        _ExternalScene(
          title: 'Particle Emitter',
          url: Uri.parse('https://roi-graphx-particles2.surge.sh'),
          thumbnail: 'assets/thumbs/roi-graphx-particles2.surge.sh.png',
        ),
        _ExternalScene(
          title: 'Shape Maker Clone',
          url: Uri.parse('https://roi-graphx-shapemaker.surge.sh'),
          thumbnail: 'assets/thumbs/roi-graphx-shapemaker.surge.sh.png',
        ),
        _ExternalScene(
          title: 'Mouse Follow',
          url: Uri.parse('https://roi-graphx-dotchain.surge.sh'),
          thumbnail: 'assets/thumbs/roi-graphx-dotchain.surge.sh.png',
        ),
        _ExternalScene(
          title: 'Basic Hit Test',
          url: Uri.parse('http://roi-graphx-hittest.surge.sh'),
          thumbnail: 'assets/thumbs/roi-graphx-hittest.surge.sh.png',
        ),
        _ExternalScene(
          title: 'SpriteSheet Sample',
          url: Uri.parse('https://roi-graphx-spritesheet.surge.sh'),
          thumbnail: 'assets/thumbs/roi-graphx-spritesheet.surge.sh.png',
        ),
        _ExternalScene(
          title: 'Text Pivot',
          url: Uri.parse('https://roi-graphx-textpivot.surge.sh'),
          thumbnail: 'assets/thumbs/roi-graphx-textpivot.surge.sh.png',
        ),
        _ExternalScene(
          title: 'Solo Ping-Pong',
          url: Uri.parse('https://roi-graphx-pingpong.surge.sh'),
          thumbnail: 'assets/thumbs/roi-graphx-pingpong.surge.sh.png',
        ),
        _ExternalScene(
          title: 'Mask Demo',
          url: Uri.parse('https://roi-graphx-sample-masking.surge.sh'),
          thumbnail: 'assets/thumbs/roi-graphx-sample-masking.surge.sh.png',
        ),
        _ExternalScene(
          title: 'Image Stack Web Page',
          url: Uri.parse('https://roi-graphx-web-image-stack-grid.surge.sh'),
          thumbnail: 'assets/thumbs/roi-graphx-web-image-stack-grid.surge.sh.png',
        ),
        _ExternalScene(
          title: 'Fly Hero',
          url: Uri.parse('https://graphx-hh.surge.sh'),
          thumbnail: 'assets/thumbs/graphx-hh.surge.sh.png',
        ),
        _ExternalScene(
          title: 'Displacement BitmapData (Wrong Colors)',
          url: Uri.parse('https://graphx-weird-displacement.surge.sh'),
          thumbnail: 'assets/thumbs/graphx-weird-displacement.surge.sh.png',
        ),
        _ExternalScene(
          title: 'LOST Clock',
          url: Uri.parse('https://graphx-lost-clock-skia.surge.sh'),
          thumbnail: 'assets/thumbs/graphx-lost-clock-skia.surge.sh.png',
        ),
        _ExternalScene(
          title: 'HUGE INC Website Clone',
          url: Uri.parse('https://graphx-hugeinc.surge.sh'),
          thumbnail: 'assets/thumbs/graphx-hugeinc.surge.sh.png',
        ),
        _ExternalScene(
          title: 'Open Maps',
          url: Uri.parse('https://graphx-openmaps2.surge.sh'),
          thumbnail: 'assets/thumbs/graphx-openmaps2.surge.sh.png',
        ),
        _ExternalScene(
          title: 'Raster In Bitmap',
          url: Uri.parse('https://graphx-raster1.surge.sh'),
          thumbnail: 'assets/thumbs/graphx-raster1.surge.sh.png',
        ),
        _ExternalScene(
          title: 'Meteor Shower',
          url: Uri.parse('https://graphx-meteor-shower.surge.sh'),
          thumbnail: 'assets/thumbs/graphx-meteor-shower.surge.sh.png',
        ),
        _ExternalScene(
          title: '(Bad) Candle Chart Concept',
          url: Uri.parse('https://graphx-candlechart-skia.surge.sh'),
          thumbnail: 'assets/thumbs/roi-taso-chart19.surge.sh.png',
        ),
        _ExternalScene(
          title: 'Candle Chart Animated',
          url: Uri.parse('https://roi-taso-chart19.surge.sh'),
          thumbnail: 'assets/thumbs/roi-taso-chart19.surge.sh.png',
        ),
        _ExternalScene(
          title: 'Waltz Circles',
          url: Uri.parse('https://roi-fp5-waltz-circ.surge.sh'),
          thumbnail: 'assets/thumbs/roi-fp5-waltz-circ.surge.sh.png',
        ),
        _ExternalScene(
          title: 'Waltz Circles (BMP)',
          url: Uri.parse('https://roi-fp5-waltz-circ-bmp.surge.sh'),
          thumbnail: 'assets/thumbs/roi-fp5-waltz-circ-bmp.surge.sh.png',
        ),
        _ExternalScene(
          title: 'CrypterIcon Logo',
          url: Uri.parse('https://cryptericon-logo-dot3.surge.sh'),
          thumbnail: 'assets/thumbs/cryptericon-logo-dot3.surge.sh.png',
        ),
        _ExternalScene(
          title: 'Runner Mark Test',
          url: Uri.parse('https://graphx-runnermark.surge.sh'),
          thumbnail: 'assets/thumbs/graphx-runnermark.surge.sh.png',
        ),
        _ExternalScene(
          title: 'Minimalcomps (Flash)',
          url: Uri.parse('https://graphx-minimalcomps.surge.sh'),
          thumbnail: 'assets/thumbs/graphx-minimalcomps.surge.sh.png',
        ),
        _ExternalScene(
          title: 'Pan Zoom',
          url: Uri.parse('https://graphx-gesture-sample.surge.sh'),
          thumbnail: 'assets/thumbs/graphx-gesture-sample.surge.sh.png',
        ),
        _ExternalScene(
          title: 'Simple Transform',
          url: Uri.parse('https://graphx-gesture-simple.surge.sh'),
          thumbnail: 'assets/thumbs/graphx-gesture-simple.surge.sh.png',
        ),
        _ExternalScene(
          title: 'Dots Sphere Rotation',
          url: Uri.parse('https://graphx-sphere-dots-rotation.surge.sh'),
          thumbnail: 'assets/thumbs/graphx-sphere-dots-rotation.surge.sh.png',
        ),
        _ExternalScene(
          title: 'Falling Boxes',
          url: Uri.parse('https://graphx-burn-boxes.surge.sh'),
          thumbnail: 'assets/thumbs/graphx-burn-boxes.surge.sh.png',
        ),
        _ExternalScene(
          title: 'Sunburst Chart',
          url: Uri.parse('https://graphx-sunburst-chart.surge.sh'),
          thumbnail: 'assets/thumbs/graphx-sunburst-chart.surge.sh.png',
        ),
        _ExternalScene(
          title: '3d Stars',
          url: Uri.parse('https://roi-swr3d-stars.surge.sh'),
          thumbnail: 'assets/thumbs/roi-swr3d-stars.surge.sh.png',
        ),
        _ExternalScene(
          title: 'Manu Painter Particles',
          url: Uri.parse('https://roi-particles-manu-painter2.surge.sh'),
          thumbnail: 'assets/thumbs/roi-particles-manu-painter2.surge.sh.png',
        ),
        _ExternalScene(
          title: 'Perlin Noise Terrain',
          url: Uri.parse('https://graphx-perlin-map.surge.sh'),
          thumbnail: 'assets/thumbs/graphx-perlin-map.surge.sh.png',
        ),
        _ExternalScene(
          title: 'Fly Dash 1',
          url: Uri.parse('https://graphx-trees.surge.sh'),
          thumbnail: 'assets/thumbs/graphx-trees.surge.sh.png',
        ),
        _ExternalScene(
          title: 'Puzzle Interaction',
          url: Uri.parse('https://graphx-puzzle-ref.surge.sh'),
          thumbnail: 'assets/thumbs/graphx-puzzle-ref.surge.sh.png',
        ),
        _ExternalScene(
          title: 'Simple Particles',
          url: Uri.parse('https://graphx-simple-particles.surge.sh'),
          thumbnail: 'assets/thumbs/graphx-simple-particles.surge.sh.png',
        ),
      ];

=======
>>>>>>> 6b23445e
  const Home({super.key});

  @override
  Widget build(BuildContext context) {
    Color menuColor = const Color.fromARGB(255, 255, 255, 255);
    Color backgroundColor = const Color.fromARGB(255, 180, 180, 220);
    Color logoColor = const Color.fromARGB(255, 108, 103, 255);

    return Scaffold(
      appBar: AppBar(
        backgroundColor: menuColor,
<<<<<<< HEAD
        title: Center(
          child: SvgPicture.asset(
            'assets/graphx_logo.svg',
            color: logoColor,
            height: 20,
=======
        centerTitle: true,
        title: SvgPicture.asset(
          'assets/graphx_logo.svg',
          height: 20,
        ),
        actions: [
          _GitLink(
            uri: Uri.parse('https://github.com/roipeker/graphx'),
            color: logoColor,
>>>>>>> 6b23445e
          ),
          _DartLink(
            uri: Uri.parse('https://pub.dev/packages/graphx'),
          ),
        ],
      ),
      backgroundColor: backgroundColor,
      body: Container(
        color: backgroundColor,
        child: _gridView(),
        // child: _listView(),
      ),
    );
  }

  // GridView

  Widget _gridView() {
    double gridHorizontalInset = 16;

    return GridView.builder(
      gridDelegate: const SliverGridDelegateWithMaxCrossAxisExtent(
        maxCrossAxisExtent: 200,
        childAspectRatio: 3 / 2,
        crossAxisSpacing: 8,
        mainAxisSpacing: 8,
      ),
      padding: EdgeInsets.symmetric(
        vertical: 8,
        horizontal: gridHorizontalInset,
      ),
      itemCount: demos.length,
      itemBuilder: (context, index) {
        return _demoCard(context, demos[index]);
      },
    );
  }

  Widget _demoCard(
    BuildContext context,
    Scene demo,
  ) {
    return Container(
      decoration: const ShapeDecoration(
        // Rounded corners
        shape: RoundedRectangleBorder(
          borderRadius: BorderRadius.all(Radius.circular(8)),
        ),
        // Soft shadow
        shadows: [
          BoxShadow(
            color: Color.fromARGB(32, 0, 0, 0),
            blurRadius: 6,
          ),
        ],
      ),
      clipBehavior: Clip.antiAlias,
      child: GestureDetector(
        onTap: () {
          if (demo is ExternalScene) {
            launchUrl(demo.url);
            return;
          } else {
            Navigator.push(
              context,
              MaterialPageRoute(builder: (context) {
                return Demo(
                  text: demo.title,
                  child: demo.build() as Widget,
                );
              }),
            );
          }
        },
        child: Stack(
          fit: StackFit.expand,
          children: [
            // Cover image
            demo.thumbnail?.isNotEmpty == true
                ? Image.asset(
                    demo.thumbnail!,
                    fit: BoxFit.cover,
                  )
                : Image.asset(
                    'assets/thumbs/roi-simple-shapes.png',
                    fit: BoxFit.cover,
                  ),
            // Gradient
            Container(
              decoration: const BoxDecoration(
                gradient: LinearGradient(
                  begin: Alignment.topCenter,
                  end: Alignment.bottomCenter,
                  stops: [
                    0.5,
                    0.8,
                    1.0,
                  ],
                  colors: [
                    Color.fromARGB(32, 0, 0, 0),
                    Color.fromARGB(96, 0, 0, 0),
                    Color.fromARGB(192, 0, 0, 0),
                  ],
                ),
              ),
            ),
            // Text
            Padding(
              padding: const EdgeInsets.all(8),
              child: Align(
                alignment: Alignment.bottomLeft,
                child: Text(
                  demo.title,
                  style: const TextStyle(
                    color: Color.fromARGB(255, 231, 231, 231),
                    fontSize: 18,
                    fontWeight: FontWeight.w700,
                  ),
                ),
              ),
            ),
            // External hint
            Visibility(
              visible: demo is ExternalScene,
              child: const Positioned(
                top: 4,
                right: 8,
                child: Icon(
                  Icons.link_sharp,
                  color: Colors.white,
                ),
              ),
            ),

            // github source link,
            if (demo.source != null)
              Positioned(
                top: 4,
                left: 8,
                child: _GitLink(
                  uri: demo.sourceUri!,
                ),
              ),
          ],
        ),
      ),
<<<<<<< HEAD
      backgroundColor: backgroundColor,
      body: Container(
        color: backgroundColor,
        child: _gridView(),
        // child: _listView(),
      ),
    );
  }

  // GridView

  Widget _gridView() {
    double gridHorizontalInset = 16;

    return GridView.builder(
      gridDelegate: const SliverGridDelegateWithMaxCrossAxisExtent(
        maxCrossAxisExtent: 200,
        childAspectRatio: 3 / 2,
        crossAxisSpacing: 8,
        mainAxisSpacing: 8,
      ),
      padding: EdgeInsets.symmetric(
        vertical: 8,
        horizontal: gridHorizontalInset,
      ),
      itemCount: demos.length,
      itemBuilder: (context, index) {
        return _demoCard(context, demos[index]);
      },
    );
  }

  Widget _demoCard(
    BuildContext context,
    _Scene demo,
  ) {
    return Container(
      decoration: const ShapeDecoration(
        // Rounded corners
        shape: RoundedRectangleBorder(
          borderRadius: BorderRadius.all(Radius.circular(8)),
        ),
        // Soft shadow
        shadows: [
          BoxShadow(
            color: Color.fromARGB(32, 0, 0, 0),
            blurRadius: 6,
          ),
        ],
      ),
      clipBehavior: Clip.antiAlias,
      child: GestureDetector(
        onTap: () {
          if (demo is _ExternalScene) {
            launchUrl(demo.url);
            return;
          } else {
            Navigator.push(
              context,
              MaterialPageRoute(builder: (context) {
                return Demo(
                  text: demo.title,
                  child: demo.build() as Widget,
                );
              }),
            );
          }
        },
        child: Stack(
          fit: StackFit.expand,
          children: [
            // Cover image
            demo.thumbnail?.isNotEmpty == true
                ? Image.asset(
                    demo.thumbnail!,
                    fit: BoxFit.cover,
                  )
                : Image.asset(
                    'assets/thumbs/roi-simple-shapes.png',
                    fit: BoxFit.cover,
                  ),
            // Gradient
            Container(
              decoration: const BoxDecoration(
                gradient: LinearGradient(
                  begin: Alignment.topCenter,
                  end: Alignment.bottomCenter,
                  stops: [
                    0.5,
                    0.8,
                    1.0,
                  ],
                  colors: [
                    Color.fromARGB(32, 0, 0, 0),
                    Color.fromARGB(96, 0, 0, 0),
                    Color.fromARGB(192, 0, 0, 0),
                  ],
                ),
              ),
            ),
            // Text
            Padding(
              padding: const EdgeInsets.all(8),
              child: Align(
                alignment: Alignment.bottomLeft,
                child: Text(
                  demo.title,
                  style: const TextStyle(
                    color: Color.fromARGB(255, 231, 231, 231),
                    fontSize: 18,
                    fontWeight: FontWeight.w700,
                  ),
                ),
              ),
            ),
            // External hint
            Visibility(
              visible: demo is _ExternalScene,
              child: const Positioned(
                top: 4,
                right: 8,
                child: Icon(
                  Icons.link_sharp,
                  color: Colors.white,
                ),
              ),
            ),
          ],
        ),
      ),
    );
  }

  // ListView

  Widget _listView() {
    return Padding(
      padding: const EdgeInsets.fromLTRB(16, 0, 16, 0),
      child: ListView.separated(
        separatorBuilder: (context, index) => const SizedBox(height: 8),
        padding: const EdgeInsets.all(8),
        itemCount: demos.length,
        itemBuilder: (context, index) {
          return _demoCell(context, demos[index]);
        },
      ),
    );
  }

  Widget _demoCell(
    BuildContext context,
    _Scene demo,
=======
    );
  }

  // ListView

  Widget _listView() {
    return Padding(
      padding: const EdgeInsets.fromLTRB(16, 0, 16, 0),
      child: ListView.separated(
        separatorBuilder: (context, index) => const SizedBox(height: 8),
        padding: const EdgeInsets.all(8),
        itemCount: demos.length,
        itemBuilder: (context, index) {
          return _demoCell(context, demos[index]);
        },
      ),
    );
  }

  Widget _demoCell(
    BuildContext context,
    Scene demo,
>>>>>>> 6b23445e
  ) {
    return Material(
      color: const Color.fromARGB(255, 255, 255, 255),
      shape: RoundedRectangleBorder(borderRadius: BorderRadius.circular(8)),
      clipBehavior: Clip.antiAlias,
      child: ListTile(
        minVerticalPadding: 24,
        leading: demo.thumbnail?.isNotEmpty == true
            ? ClipRRect(
                borderRadius: BorderRadius.circular(6),
                child: Image.asset(
                  demo.thumbnail!,
                  width: 128.0,
                  height: 508.0,
                  fit: BoxFit.cover,
                ),
              )
            : null,
        title: Text(
          demo.title.toUpperCase(),
          style: const TextStyle(
            color: Color.fromARGB(255, 127, 127, 127),
            fontSize: 18,
            fontWeight: FontWeight.w700,
          ),
        ),
<<<<<<< HEAD
        subtitle: demo is _ExternalScene ? Text(demo.url.toString()) : null,
        onTap: () {
          if (demo is _ExternalScene) {
=======
        subtitle: demo is ExternalScene ? Text(demo.url.toString()) : null,
        onTap: () {
          if (demo is ExternalScene) {
>>>>>>> 6b23445e
            launchUrl(demo.url);
            return;
          }

          Navigator.push(
            context,
            MaterialPageRoute(
              builder: (context) {
                return Demo(
                  text: demo.title,
                  child: demo.build() as Widget,
                );
              },
            ),
          );
        },
      ),
    );
  }
}

class Demo extends StatelessWidget {
  const Demo({
    super.key,
    required this.text,
    required this.child,
  });

  final String text;
  final Widget child;

  @override
  Widget build(BuildContext context) {
    // return child;
    return Scaffold(
<<<<<<< HEAD
      appBar: AppBar(title: Text(text)),
      body: Center(
        child: Navigator(
          onGenerateRoute: (settings) => MaterialPageRoute(builder: (context) => child),
=======
      appBar: AppBar(
        title: Text(text),
        elevation: 0,
      ),
      body: ClipRect(
        child: Center(
          child: Navigator(
            onGenerateRoute: (settings) =>
                MaterialPageRoute(builder: (context) => child),
          ),
>>>>>>> 6b23445e
        ),
      ),
    );
  }
}

class _DartLink extends StatelessWidget {
  final Uri uri;
  final String tooltip;

  const _DartLink(
      {super.key, required this.uri, this.tooltip = 'Dart package'});

  @override
  Widget build(BuildContext context) {
    return IconButton(
      tooltip: tooltip,
      onPressed: () {
        launchUrl(uri);
      },
      icon: SvgPicture.asset(
        'assets/dart_logo.svg',
        semanticsLabel: 'Dart logo',
      ),
    );
  }
}

class _GitLink extends StatelessWidget {
  final Uri uri;
  final Color color;
  final String tooltip;

  const _GitLink(
      {super.key,
      required this.uri,
      this.color = Colors.white,
      this.tooltip = 'Source code'});

  @override
  Widget build(BuildContext context) {
    return IconButton(
      tooltip: tooltip,
      onPressed: () {
        launchUrl(uri);
      },
      icon: SvgPicture.asset(
        'assets/github_logo.svg',
        color: color,
        semanticsLabel: 'Github logo',
      ),
    );
  }
}
<|MERGE_RESOLUTION|>--- conflicted
+++ resolved
@@ -1,1028 +1,338 @@
-// ignore_for_file: public_member_api_docs, sort_constructors_first
-import 'package:flutter_svg/flutter_svg.dart';
-import 'package:url_launcher/url_launcher.dart';
-
-import 'model.dart';
-import 'utils/utils.dart';
-
-void main() {
-  runApp(
-    MaterialApp(
-      debugShowCheckedModeBanner: false,
-      theme: ThemeData(
-<<<<<<< HEAD
-        // primaryColor: const Color(0xff241e30),
-        fontFamily: 'Roboto',
-        // appBarTheme: const AppBarTheme(color: Color(0xff241e30), elevation: 0),
-=======
-        fontFamily: 'Roboto',
-        primaryColor: const Color(0xff241e30),
-        appBarTheme: const AppBarTheme(color: Color(0xff241e30), elevation: 0),
->>>>>>> 6b23445e
-      ),
-      home: const Home(),
-    ),
-  );
-}
-
-class Home extends StatelessWidget {
-<<<<<<< HEAD
-  static get demos => <_Scene>[
-        _SampleScene(
-          title: "Simple Shapes",
-          build: () => const SimpleShapesMain(),
-          thumbnail: 'assets/thumbs/example_simple_shapes.png',
-        ),
-        _SampleScene(
-          title: "Simple Tween",
-          build: () => SimpleTweenMain(),
-          thumbnail: 'assets/thumbs/example_tween.png',
-        ),
-        _SampleScene(
-          title: "Svg Icons",
-          build: () => const DemoSvgIconsMain(),
-          thumbnail: 'assets/thumbs/example_svg.png',
-        ),
-        if (isDesktop)
-          _SampleScene(
-            title: "Simple Interactions",
-            build: () => const SimpleInteractionsMain(),
-            thumbnail: 'assets/thumbs/example_simple_interactions.png',
-          ),
-        if (isSkia)
-          _SampleScene(
-            title: "Graphics Clipper",
-            build: () => const GraphicsClipperDemo(),
-            thumbnail: 'assets/thumbs/example_clipper.png',
-          ),
-        if (isSkia)
-          _SampleScene(
-            title: "Facebook Reactions",
-            build: () => FacebookReactionsMain(),
-            thumbnail: 'assets/thumbs/example_fb.png',
-          ),
-        if (isSkia)
-          _SampleScene(
-            title: "Dripping IV",
-            build: () => const DrippingIVMain(),
-            thumbnail: 'assets/thumbs/example_dripping.png',
-          ),
-        _SampleScene(
-          title: "Chart Mountain",
-          build: () => const ChartMountainMain(),
-          thumbnail: 'assets/thumbs/example_chart.png',
-        ),
-        _SampleScene(
-          title: "Glowing Circle",
-          build: () => const GlowingCircleMain(),
-          thumbnail: 'assets/thumbs/example_glowing.png',
-        ),
-        if (isSkia)
-          _SampleScene(
-            title: "Sorting Button",
-            build: () => const SortingButtonMain(),
-            thumbnail: 'assets/thumbs/example_sorting_list.png',
-          ),
-        _SampleScene(
-          title: "Bookmark Button",
-          build: () => const BookmarkButtonMain(),
-          thumbnail: 'assets/thumbs/example_bookmark_button.png',
-        ),
-        _SampleScene(
-          title: "Submit Button",
-          build: () => const SubmitButtonMain(),
-          thumbnail: 'assets/thumbs/example_submit.png',
-        ),
-        _SampleScene(
-          title: "Card Rotation 3d",
-          build: () => const CardRotation3dMain(),
-          thumbnail: 'assets/thumbs/example_3drot.png',
-        ),
-        _SampleScene(
-          title: "Raster Draw",
-          build: () => const RasterDrawMain(),
-          thumbnail: 'assets/thumbs/example_raster_draw.png',
-        ),
-        _SampleScene(
-          title: "Dialer",
-          build: () => const DialerMain(),
-          thumbnail: 'assets/thumbs/example_dialer.png',
-        ),
-        _SampleScene(
-          title: "Gauge Meter",
-          build: () => const GaugeMeterMain(),
-          thumbnail: 'assets/thumbs/example_gauge.png',
-        ),
-        _SampleScene(
-          title: "Spiral Loader",
-          build: () => const SpiralLoaderMain(),
-          thumbnail: 'assets/thumbs/example_spiral_loader.png',
-        ),
-        _SampleScene(
-          title: "Universo Flutter Intro",
-          build: () => const UniversoFlutterIntroMain(),
-          thumbnail: 'assets/thumbs/example_universo_flutter.png',
-        ),
-        if (isSkia)
-          _SampleScene(
-            title: "Colorful Loader",
-            build: () => const ColorfulLoaderMain(),
-            thumbnail: 'assets/thumbs/example_colorful_loader.png',
-          ),
-        _SampleScene(
-          title: "Jelly Thing",
-          build: () => const JellyThingMain(),
-          thumbnail: 'assets/thumbs/example_jelly.png',
-        ),
-        _SampleScene(
-          title: "Ball vs Line",
-          build: () => const BallVsLineMain(),
-          thumbnail: 'assets/thumbs/example_ball_vs_line.png',
-        ),
-        _SampleScene(
-          title: "DNA 3d",
-          build: () => const Dna3dMain(),
-          thumbnail: 'assets/thumbs/example_dna.png',
-        ),
-        _SampleScene(
-          title: "Splash Intro",
-          build: () => const SplashIntroMain(),
-          thumbnail: 'assets/thumbs/example_splash_intro.png',
-        ),
-        if (isSkia)
-          _SampleScene(
-            title: "Lined Button",
-            build: () => const LinedButtonMain(),
-            thumbnail: 'assets/thumbs/example_lined_button.png',
-          ),
-        _SampleScene(
-          title: "Color Picker",
-          build: () => const ColorPickerMain(),
-          thumbnail: 'assets/thumbs/example_color_picker.png',
-        ),
-        if (isSkia && isDesktop)
-          _SampleScene(
-            title: "Altitude Indicator",
-            build: () => const AltitudeIndicatorMain(),
-            thumbnail: 'assets/thumbs/example_altitud_indicator.png',
-          ),
-        if (isDesktop)
-          _SampleScene(
-            title: "Breakout",
-            build: () => const BreakoutMain(),
-            thumbnail: 'assets/thumbs/example_breakout.png',
-          ),
-        _SampleScene(
-          title: "Xmas",
-          build: () => const XmasMain(),
-          thumbnail: 'assets/thumbs/example_xmas.png',
-        ),
-        _SampleScene(
-          title: "Simple Radial Menu",
-          build: () => const SimpleRadialMenuMain(),
-          thumbnail: 'assets/thumbs/example_radial_menu.png',
-        ),
-        _SampleScene(
-          title: "Murat Coffee",
-          build: () => const MuratCoffeeMain(),
-          thumbnail: 'assets/thumbs/example_murat_coffee.png',
-        ),
-        _SampleScene(
-          title: "Pie Chart",
-          build: () => const PieChartMain(),
-          thumbnail: 'assets/thumbs/example_pie_chart.png',
-        ),
-        _SampleScene(
-          title: "Bezier Chart",
-          build: () => const ChartBezierMain(),
-          thumbnail: 'assets/thumbs/example_bezier_chart.png',
-        ),
-        if (isSkia)
-          _SampleScene(
-            title: "Run Hero",
-            build: () => const RunHeroCanvasMain(),
-            thumbnail: 'assets/thumbs/example_run_hero.png',
-          ),
-        _SampleScene(
-          title: "Elastic Band",
-          build: () => const ElasticBandMain(),
-          thumbnail: 'assets/thumbs/example_elastic_band.png',
-        ),
-        _SampleScene(
-          title: "Flower Gradient",
-          build: () => const FlowerGradientMain(),
-          thumbnail: 'assets/thumbs/example_gradient_flower.png',
-        ),
-        _SampleScene(
-          title: "Nokia Snake",
-          build: () => const NokiaSnakeMain(),
-          thumbnail: 'assets/thumbs/example_nokia_snake.png',
-        ),
-        _SampleScene(
-          title: "Heart Reaction",
-          build: () => HeartReactionMain(),
-          thumbnail: 'assets/thumbs/example_heart_reaction.png',
-        ),
-        _SampleScene(
-          title: "Simple Toast",
-          build: () => const SimpleToastMain(),
-          thumbnail: 'assets/thumbs/example_toast.png',
-        ),
-        if (isSkia)
-          _SampleScene(
-            title: "Rating Stars",
-            build: () => const RatingStarsMain(),
-            thumbnail: 'assets/thumbs/example_stars.png',
-          ),
-        _SampleScene(
-          title: "Pizza Box",
-          build: () => const PizzaBoxMain(),
-          thumbnail: 'assets/thumbs/example_pizza.png',
-        ),
-        _SampleScene(
-          title: "Drawing Pad Bezier",
-          build: () => const DrawingPadBezierMain(),
-          thumbnail: 'assets/thumbs/example_drawing_pad_bezier.png',
-        ),
-        _SampleScene(
-          title: "Isma Chart",
-          build: () => const IsmaChartMain(),
-          thumbnail: 'assets/thumbs/example_isma_chart.png',
-        ),
-        _SampleScene(
-          title: "TriGrid",
-          build: () => const TriGridMain(),
-          thumbnail: 'assets/thumbs/example_tri_grid.png',
-        ),
-        _SampleScene(
-          title: "Nico Loading",
-          build: () => const NicoLoadingIndicatorMain(),
-          thumbnail: 'assets/thumbs/example_nico_loading.png',
-        ),
-        _SampleScene(
-          title: "Feeling Switch",
-          build: () => const FeelingSwitchMain(),
-          thumbnail: 'assets/thumbs/example_feeling_switch.png',
-        ),
-        _SampleScene(
-          title: "Mouse Repulsion",
-          build: () => const MouseRepulsionMain(),
-          thumbnail: 'assets/thumbs/example_lines_repulsion.png',
-        ),
-        _SampleScene(
-          title: "Globe 3d",
-          build: () => const Globe3dMain(),
-          thumbnail: 'assets/thumbs/example_globe_3d.png',
-        ),
-        _SampleScene(
-          title: "Lungs Animation",
-          build: () => const LungsAnimationMain(),
-          thumbnail: 'assets/thumbs/example_lungs.png',
-        ),
-        _SampleScene(
-          title: "Expander Fab",
-          build: () => const ExpanderFabMenu(),
-          thumbnail: 'assets/thumbs/example_expander_fab.png',
-        ),
-        if (isDesktop)
-          _SampleScene(
-            title: "Page Indicator",
-            build: () => const PageIndicatorMain(),
-            thumbnail: 'assets/thumbs/example_page_indicator.png',
-          ),
-        _SampleScene(
-          title: "Zoom Gesture",
-          build: () => const ZoomGestureMain(),
-          thumbnail: 'assets/thumbs/example_page_indicator.png',
-        ),
-        _SampleScene(
-          title: "Zoom Pivot",
-          build: () => const ZoomPivotMain(),
-          thumbnail: 'assets/thumbs/example_page_indicator.png',
-        ),
-        _ExternalScene(
-          title: 'Fly Dash !',
-          url: Uri.parse('https://graphx-dash-game.surge.sh'),
-          thumbnail: 'assets/thumbs/graphx-dash-game.surge.sh.png',
-        ),
-        _ExternalScene(
-          title: 'Cells (1st demo)',
-          url: Uri.parse('https://roi-graphx-cells.surge.sh'),
-          thumbnail: 'assets/thumbs/roi-graphx-cells.surge.sh.png',
-        ),
-        _ExternalScene(
-          title: 'Snake',
-          url: Uri.parse('https://graphx-snake-game.surge.sh'),
-          thumbnail: 'assets/thumbs/graphx-snake-game.surge.sh.png',
-        ),
-        _ExternalScene(
-          title: 'Draw Pad',
-          url: Uri.parse('https://graphx-drawpad2.surge.sh'),
-          thumbnail: 'assets/thumbs/graphx-drawpad2.surge.sh.png',
-        ),
-        _ExternalScene(
-          title: 'Node Garden',
-          url: Uri.parse('https://graphx-node-garden.surge.sh'),
-          thumbnail: 'assets/thumbs/graphx-node-garden.surge.sh.png',
-        ),
-        _ExternalScene(
-          title: 'Puzzle',
-          url: Uri.parse('https://roi-puzzle-v2.surge.sh'),
-          thumbnail: 'assets/thumbs/roi-puzzle-v2.surge.sh.png',
-        ),
-        _ExternalScene(
-          title: 'Widget Mix',
-          url: Uri.parse('https://roi-graphx-widgetmix.surge.sh'),
-          thumbnail: 'assets/thumbs/roi-graphx-widgetmix.surge.sh.png',
-        ),
-        _ExternalScene(
-          title: 'Space Shooter',
-          url: Uri.parse('https://roi-graphx-spaceshooter.surge.sh'),
-          thumbnail: 'assets/thumbs/roi-graphx-spaceshooter.surge.sh.png',
-        ),
-        _ExternalScene(
-          title: 'Split RGB',
-          url: Uri.parse('https://roi-graphx-rgbsplit.surge.sh'),
-          thumbnail: 'assets/thumbs/roi-graphx-rgbsplit.surge.sh.png',
-        ),
-        _ExternalScene(
-          title: 'Input Text Particles',
-          url: Uri.parse('https://roi-graphx-particles-input.surge.sh'),
-          thumbnail: 'assets/thumbs/roi-graphx-particles-input.surge.sh.png',
-        ),
-        _ExternalScene(
-          title: 'Fish Eye',
-          url: Uri.parse('https://roi-graphx-fisheyeparticles.surge.sh'),
-          thumbnail: 'assets/thumbs/roi-graphx-fisheyeparticles.surge.sh.png',
-        ),
-        _ExternalScene(
-          title: 'Fish Eye Text',
-          url: Uri.parse('https://roi-graphx-fisheyetext.surge.sh'),
-          thumbnail: 'assets/thumbs/roi-graphx-fisheyetext.surge.sh.png',
-        ),
-        _ExternalScene(
-          title: 'Particle Emitter',
-          url: Uri.parse('https://roi-graphx-particles2.surge.sh'),
-          thumbnail: 'assets/thumbs/roi-graphx-particles2.surge.sh.png',
-        ),
-        _ExternalScene(
-          title: 'Shape Maker Clone',
-          url: Uri.parse('https://roi-graphx-shapemaker.surge.sh'),
-          thumbnail: 'assets/thumbs/roi-graphx-shapemaker.surge.sh.png',
-        ),
-        _ExternalScene(
-          title: 'Mouse Follow',
-          url: Uri.parse('https://roi-graphx-dotchain.surge.sh'),
-          thumbnail: 'assets/thumbs/roi-graphx-dotchain.surge.sh.png',
-        ),
-        _ExternalScene(
-          title: 'Basic Hit Test',
-          url: Uri.parse('http://roi-graphx-hittest.surge.sh'),
-          thumbnail: 'assets/thumbs/roi-graphx-hittest.surge.sh.png',
-        ),
-        _ExternalScene(
-          title: 'SpriteSheet Sample',
-          url: Uri.parse('https://roi-graphx-spritesheet.surge.sh'),
-          thumbnail: 'assets/thumbs/roi-graphx-spritesheet.surge.sh.png',
-        ),
-        _ExternalScene(
-          title: 'Text Pivot',
-          url: Uri.parse('https://roi-graphx-textpivot.surge.sh'),
-          thumbnail: 'assets/thumbs/roi-graphx-textpivot.surge.sh.png',
-        ),
-        _ExternalScene(
-          title: 'Solo Ping-Pong',
-          url: Uri.parse('https://roi-graphx-pingpong.surge.sh'),
-          thumbnail: 'assets/thumbs/roi-graphx-pingpong.surge.sh.png',
-        ),
-        _ExternalScene(
-          title: 'Mask Demo',
-          url: Uri.parse('https://roi-graphx-sample-masking.surge.sh'),
-          thumbnail: 'assets/thumbs/roi-graphx-sample-masking.surge.sh.png',
-        ),
-        _ExternalScene(
-          title: 'Image Stack Web Page',
-          url: Uri.parse('https://roi-graphx-web-image-stack-grid.surge.sh'),
-          thumbnail: 'assets/thumbs/roi-graphx-web-image-stack-grid.surge.sh.png',
-        ),
-        _ExternalScene(
-          title: 'Fly Hero',
-          url: Uri.parse('https://graphx-hh.surge.sh'),
-          thumbnail: 'assets/thumbs/graphx-hh.surge.sh.png',
-        ),
-        _ExternalScene(
-          title: 'Displacement BitmapData (Wrong Colors)',
-          url: Uri.parse('https://graphx-weird-displacement.surge.sh'),
-          thumbnail: 'assets/thumbs/graphx-weird-displacement.surge.sh.png',
-        ),
-        _ExternalScene(
-          title: 'LOST Clock',
-          url: Uri.parse('https://graphx-lost-clock-skia.surge.sh'),
-          thumbnail: 'assets/thumbs/graphx-lost-clock-skia.surge.sh.png',
-        ),
-        _ExternalScene(
-          title: 'HUGE INC Website Clone',
-          url: Uri.parse('https://graphx-hugeinc.surge.sh'),
-          thumbnail: 'assets/thumbs/graphx-hugeinc.surge.sh.png',
-        ),
-        _ExternalScene(
-          title: 'Open Maps',
-          url: Uri.parse('https://graphx-openmaps2.surge.sh'),
-          thumbnail: 'assets/thumbs/graphx-openmaps2.surge.sh.png',
-        ),
-        _ExternalScene(
-          title: 'Raster In Bitmap',
-          url: Uri.parse('https://graphx-raster1.surge.sh'),
-          thumbnail: 'assets/thumbs/graphx-raster1.surge.sh.png',
-        ),
-        _ExternalScene(
-          title: 'Meteor Shower',
-          url: Uri.parse('https://graphx-meteor-shower.surge.sh'),
-          thumbnail: 'assets/thumbs/graphx-meteor-shower.surge.sh.png',
-        ),
-        _ExternalScene(
-          title: '(Bad) Candle Chart Concept',
-          url: Uri.parse('https://graphx-candlechart-skia.surge.sh'),
-          thumbnail: 'assets/thumbs/roi-taso-chart19.surge.sh.png',
-        ),
-        _ExternalScene(
-          title: 'Candle Chart Animated',
-          url: Uri.parse('https://roi-taso-chart19.surge.sh'),
-          thumbnail: 'assets/thumbs/roi-taso-chart19.surge.sh.png',
-        ),
-        _ExternalScene(
-          title: 'Waltz Circles',
-          url: Uri.parse('https://roi-fp5-waltz-circ.surge.sh'),
-          thumbnail: 'assets/thumbs/roi-fp5-waltz-circ.surge.sh.png',
-        ),
-        _ExternalScene(
-          title: 'Waltz Circles (BMP)',
-          url: Uri.parse('https://roi-fp5-waltz-circ-bmp.surge.sh'),
-          thumbnail: 'assets/thumbs/roi-fp5-waltz-circ-bmp.surge.sh.png',
-        ),
-        _ExternalScene(
-          title: 'CrypterIcon Logo',
-          url: Uri.parse('https://cryptericon-logo-dot3.surge.sh'),
-          thumbnail: 'assets/thumbs/cryptericon-logo-dot3.surge.sh.png',
-        ),
-        _ExternalScene(
-          title: 'Runner Mark Test',
-          url: Uri.parse('https://graphx-runnermark.surge.sh'),
-          thumbnail: 'assets/thumbs/graphx-runnermark.surge.sh.png',
-        ),
-        _ExternalScene(
-          title: 'Minimalcomps (Flash)',
-          url: Uri.parse('https://graphx-minimalcomps.surge.sh'),
-          thumbnail: 'assets/thumbs/graphx-minimalcomps.surge.sh.png',
-        ),
-        _ExternalScene(
-          title: 'Pan Zoom',
-          url: Uri.parse('https://graphx-gesture-sample.surge.sh'),
-          thumbnail: 'assets/thumbs/graphx-gesture-sample.surge.sh.png',
-        ),
-        _ExternalScene(
-          title: 'Simple Transform',
-          url: Uri.parse('https://graphx-gesture-simple.surge.sh'),
-          thumbnail: 'assets/thumbs/graphx-gesture-simple.surge.sh.png',
-        ),
-        _ExternalScene(
-          title: 'Dots Sphere Rotation',
-          url: Uri.parse('https://graphx-sphere-dots-rotation.surge.sh'),
-          thumbnail: 'assets/thumbs/graphx-sphere-dots-rotation.surge.sh.png',
-        ),
-        _ExternalScene(
-          title: 'Falling Boxes',
-          url: Uri.parse('https://graphx-burn-boxes.surge.sh'),
-          thumbnail: 'assets/thumbs/graphx-burn-boxes.surge.sh.png',
-        ),
-        _ExternalScene(
-          title: 'Sunburst Chart',
-          url: Uri.parse('https://graphx-sunburst-chart.surge.sh'),
-          thumbnail: 'assets/thumbs/graphx-sunburst-chart.surge.sh.png',
-        ),
-        _ExternalScene(
-          title: '3d Stars',
-          url: Uri.parse('https://roi-swr3d-stars.surge.sh'),
-          thumbnail: 'assets/thumbs/roi-swr3d-stars.surge.sh.png',
-        ),
-        _ExternalScene(
-          title: 'Manu Painter Particles',
-          url: Uri.parse('https://roi-particles-manu-painter2.surge.sh'),
-          thumbnail: 'assets/thumbs/roi-particles-manu-painter2.surge.sh.png',
-        ),
-        _ExternalScene(
-          title: 'Perlin Noise Terrain',
-          url: Uri.parse('https://graphx-perlin-map.surge.sh'),
-          thumbnail: 'assets/thumbs/graphx-perlin-map.surge.sh.png',
-        ),
-        _ExternalScene(
-          title: 'Fly Dash 1',
-          url: Uri.parse('https://graphx-trees.surge.sh'),
-          thumbnail: 'assets/thumbs/graphx-trees.surge.sh.png',
-        ),
-        _ExternalScene(
-          title: 'Puzzle Interaction',
-          url: Uri.parse('https://graphx-puzzle-ref.surge.sh'),
-          thumbnail: 'assets/thumbs/graphx-puzzle-ref.surge.sh.png',
-        ),
-        _ExternalScene(
-          title: 'Simple Particles',
-          url: Uri.parse('https://graphx-simple-particles.surge.sh'),
-          thumbnail: 'assets/thumbs/graphx-simple-particles.surge.sh.png',
-        ),
-      ];
-
-=======
->>>>>>> 6b23445e
-  const Home({super.key});
-
-  @override
-  Widget build(BuildContext context) {
-    Color menuColor = const Color.fromARGB(255, 255, 255, 255);
-    Color backgroundColor = const Color.fromARGB(255, 180, 180, 220);
-    Color logoColor = const Color.fromARGB(255, 108, 103, 255);
-
-    return Scaffold(
-      appBar: AppBar(
-        backgroundColor: menuColor,
-<<<<<<< HEAD
-        title: Center(
-          child: SvgPicture.asset(
-            'assets/graphx_logo.svg',
-            color: logoColor,
-            height: 20,
-=======
-        centerTitle: true,
-        title: SvgPicture.asset(
-          'assets/graphx_logo.svg',
-          height: 20,
-        ),
-        actions: [
-          _GitLink(
-            uri: Uri.parse('https://github.com/roipeker/graphx'),
-            color: logoColor,
->>>>>>> 6b23445e
-          ),
-          _DartLink(
-            uri: Uri.parse('https://pub.dev/packages/graphx'),
-          ),
-        ],
-      ),
-      backgroundColor: backgroundColor,
-      body: Container(
-        color: backgroundColor,
-        child: _gridView(),
-        // child: _listView(),
-      ),
-    );
-  }
-
-  // GridView
-
-  Widget _gridView() {
-    double gridHorizontalInset = 16;
-
-    return GridView.builder(
-      gridDelegate: const SliverGridDelegateWithMaxCrossAxisExtent(
-        maxCrossAxisExtent: 200,
-        childAspectRatio: 3 / 2,
-        crossAxisSpacing: 8,
-        mainAxisSpacing: 8,
-      ),
-      padding: EdgeInsets.symmetric(
-        vertical: 8,
-        horizontal: gridHorizontalInset,
-      ),
-      itemCount: demos.length,
-      itemBuilder: (context, index) {
-        return _demoCard(context, demos[index]);
-      },
-    );
-  }
-
-  Widget _demoCard(
-    BuildContext context,
-    Scene demo,
-  ) {
-    return Container(
-      decoration: const ShapeDecoration(
-        // Rounded corners
-        shape: RoundedRectangleBorder(
-          borderRadius: BorderRadius.all(Radius.circular(8)),
-        ),
-        // Soft shadow
-        shadows: [
-          BoxShadow(
-            color: Color.fromARGB(32, 0, 0, 0),
-            blurRadius: 6,
-          ),
-        ],
-      ),
-      clipBehavior: Clip.antiAlias,
-      child: GestureDetector(
-        onTap: () {
-          if (demo is ExternalScene) {
-            launchUrl(demo.url);
-            return;
-          } else {
-            Navigator.push(
-              context,
-              MaterialPageRoute(builder: (context) {
-                return Demo(
-                  text: demo.title,
-                  child: demo.build() as Widget,
-                );
-              }),
-            );
-          }
-        },
-        child: Stack(
-          fit: StackFit.expand,
-          children: [
-            // Cover image
-            demo.thumbnail?.isNotEmpty == true
-                ? Image.asset(
-                    demo.thumbnail!,
-                    fit: BoxFit.cover,
-                  )
-                : Image.asset(
-                    'assets/thumbs/roi-simple-shapes.png',
-                    fit: BoxFit.cover,
-                  ),
-            // Gradient
-            Container(
-              decoration: const BoxDecoration(
-                gradient: LinearGradient(
-                  begin: Alignment.topCenter,
-                  end: Alignment.bottomCenter,
-                  stops: [
-                    0.5,
-                    0.8,
-                    1.0,
-                  ],
-                  colors: [
-                    Color.fromARGB(32, 0, 0, 0),
-                    Color.fromARGB(96, 0, 0, 0),
-                    Color.fromARGB(192, 0, 0, 0),
-                  ],
-                ),
-              ),
-            ),
-            // Text
-            Padding(
-              padding: const EdgeInsets.all(8),
-              child: Align(
-                alignment: Alignment.bottomLeft,
-                child: Text(
-                  demo.title,
-                  style: const TextStyle(
-                    color: Color.fromARGB(255, 231, 231, 231),
-                    fontSize: 18,
-                    fontWeight: FontWeight.w700,
-                  ),
-                ),
-              ),
-            ),
-            // External hint
-            Visibility(
-              visible: demo is ExternalScene,
-              child: const Positioned(
-                top: 4,
-                right: 8,
-                child: Icon(
-                  Icons.link_sharp,
-                  color: Colors.white,
-                ),
-              ),
-            ),
-
-            // github source link,
-            if (demo.source != null)
-              Positioned(
-                top: 4,
-                left: 8,
-                child: _GitLink(
-                  uri: demo.sourceUri!,
-                ),
-              ),
-          ],
-        ),
-      ),
-<<<<<<< HEAD
-      backgroundColor: backgroundColor,
-      body: Container(
-        color: backgroundColor,
-        child: _gridView(),
-        // child: _listView(),
-      ),
-    );
-  }
-
-  // GridView
-
-  Widget _gridView() {
-    double gridHorizontalInset = 16;
-
-    return GridView.builder(
-      gridDelegate: const SliverGridDelegateWithMaxCrossAxisExtent(
-        maxCrossAxisExtent: 200,
-        childAspectRatio: 3 / 2,
-        crossAxisSpacing: 8,
-        mainAxisSpacing: 8,
-      ),
-      padding: EdgeInsets.symmetric(
-        vertical: 8,
-        horizontal: gridHorizontalInset,
-      ),
-      itemCount: demos.length,
-      itemBuilder: (context, index) {
-        return _demoCard(context, demos[index]);
-      },
-    );
-  }
-
-  Widget _demoCard(
-    BuildContext context,
-    _Scene demo,
-  ) {
-    return Container(
-      decoration: const ShapeDecoration(
-        // Rounded corners
-        shape: RoundedRectangleBorder(
-          borderRadius: BorderRadius.all(Radius.circular(8)),
-        ),
-        // Soft shadow
-        shadows: [
-          BoxShadow(
-            color: Color.fromARGB(32, 0, 0, 0),
-            blurRadius: 6,
-          ),
-        ],
-      ),
-      clipBehavior: Clip.antiAlias,
-      child: GestureDetector(
-        onTap: () {
-          if (demo is _ExternalScene) {
-            launchUrl(demo.url);
-            return;
-          } else {
-            Navigator.push(
-              context,
-              MaterialPageRoute(builder: (context) {
-                return Demo(
-                  text: demo.title,
-                  child: demo.build() as Widget,
-                );
-              }),
-            );
-          }
-        },
-        child: Stack(
-          fit: StackFit.expand,
-          children: [
-            // Cover image
-            demo.thumbnail?.isNotEmpty == true
-                ? Image.asset(
-                    demo.thumbnail!,
-                    fit: BoxFit.cover,
-                  )
-                : Image.asset(
-                    'assets/thumbs/roi-simple-shapes.png',
-                    fit: BoxFit.cover,
-                  ),
-            // Gradient
-            Container(
-              decoration: const BoxDecoration(
-                gradient: LinearGradient(
-                  begin: Alignment.topCenter,
-                  end: Alignment.bottomCenter,
-                  stops: [
-                    0.5,
-                    0.8,
-                    1.0,
-                  ],
-                  colors: [
-                    Color.fromARGB(32, 0, 0, 0),
-                    Color.fromARGB(96, 0, 0, 0),
-                    Color.fromARGB(192, 0, 0, 0),
-                  ],
-                ),
-              ),
-            ),
-            // Text
-            Padding(
-              padding: const EdgeInsets.all(8),
-              child: Align(
-                alignment: Alignment.bottomLeft,
-                child: Text(
-                  demo.title,
-                  style: const TextStyle(
-                    color: Color.fromARGB(255, 231, 231, 231),
-                    fontSize: 18,
-                    fontWeight: FontWeight.w700,
-                  ),
-                ),
-              ),
-            ),
-            // External hint
-            Visibility(
-              visible: demo is _ExternalScene,
-              child: const Positioned(
-                top: 4,
-                right: 8,
-                child: Icon(
-                  Icons.link_sharp,
-                  color: Colors.white,
-                ),
-              ),
-            ),
-          ],
-        ),
-      ),
-    );
-  }
-
-  // ListView
-
-  Widget _listView() {
-    return Padding(
-      padding: const EdgeInsets.fromLTRB(16, 0, 16, 0),
-      child: ListView.separated(
-        separatorBuilder: (context, index) => const SizedBox(height: 8),
-        padding: const EdgeInsets.all(8),
-        itemCount: demos.length,
-        itemBuilder: (context, index) {
-          return _demoCell(context, demos[index]);
-        },
-      ),
-    );
-  }
-
-  Widget _demoCell(
-    BuildContext context,
-    _Scene demo,
-=======
-    );
-  }
-
-  // ListView
-
-  Widget _listView() {
-    return Padding(
-      padding: const EdgeInsets.fromLTRB(16, 0, 16, 0),
-      child: ListView.separated(
-        separatorBuilder: (context, index) => const SizedBox(height: 8),
-        padding: const EdgeInsets.all(8),
-        itemCount: demos.length,
-        itemBuilder: (context, index) {
-          return _demoCell(context, demos[index]);
-        },
-      ),
-    );
-  }
-
-  Widget _demoCell(
-    BuildContext context,
-    Scene demo,
->>>>>>> 6b23445e
-  ) {
-    return Material(
-      color: const Color.fromARGB(255, 255, 255, 255),
-      shape: RoundedRectangleBorder(borderRadius: BorderRadius.circular(8)),
-      clipBehavior: Clip.antiAlias,
-      child: ListTile(
-        minVerticalPadding: 24,
-        leading: demo.thumbnail?.isNotEmpty == true
-            ? ClipRRect(
-                borderRadius: BorderRadius.circular(6),
-                child: Image.asset(
-                  demo.thumbnail!,
-                  width: 128.0,
-                  height: 508.0,
-                  fit: BoxFit.cover,
-                ),
-              )
-            : null,
-        title: Text(
-          demo.title.toUpperCase(),
-          style: const TextStyle(
-            color: Color.fromARGB(255, 127, 127, 127),
-            fontSize: 18,
-            fontWeight: FontWeight.w700,
-          ),
-        ),
-<<<<<<< HEAD
-        subtitle: demo is _ExternalScene ? Text(demo.url.toString()) : null,
-        onTap: () {
-          if (demo is _ExternalScene) {
-=======
-        subtitle: demo is ExternalScene ? Text(demo.url.toString()) : null,
-        onTap: () {
-          if (demo is ExternalScene) {
->>>>>>> 6b23445e
-            launchUrl(demo.url);
-            return;
-          }
-
-          Navigator.push(
-            context,
-            MaterialPageRoute(
-              builder: (context) {
-                return Demo(
-                  text: demo.title,
-                  child: demo.build() as Widget,
-                );
-              },
-            ),
-          );
-        },
-      ),
-    );
-  }
-}
-
-class Demo extends StatelessWidget {
-  const Demo({
-    super.key,
-    required this.text,
-    required this.child,
-  });
-
-  final String text;
-  final Widget child;
-
-  @override
-  Widget build(BuildContext context) {
-    // return child;
-    return Scaffold(
-<<<<<<< HEAD
-      appBar: AppBar(title: Text(text)),
-      body: Center(
-        child: Navigator(
-          onGenerateRoute: (settings) => MaterialPageRoute(builder: (context) => child),
-=======
-      appBar: AppBar(
-        title: Text(text),
-        elevation: 0,
-      ),
-      body: ClipRect(
-        child: Center(
-          child: Navigator(
-            onGenerateRoute: (settings) =>
-                MaterialPageRoute(builder: (context) => child),
-          ),
->>>>>>> 6b23445e
-        ),
-      ),
-    );
-  }
-}
-
-class _DartLink extends StatelessWidget {
-  final Uri uri;
-  final String tooltip;
-
-  const _DartLink(
-      {super.key, required this.uri, this.tooltip = 'Dart package'});
-
-  @override
-  Widget build(BuildContext context) {
-    return IconButton(
-      tooltip: tooltip,
-      onPressed: () {
-        launchUrl(uri);
-      },
-      icon: SvgPicture.asset(
-        'assets/dart_logo.svg',
-        semanticsLabel: 'Dart logo',
-      ),
-    );
-  }
-}
-
-class _GitLink extends StatelessWidget {
-  final Uri uri;
-  final Color color;
-  final String tooltip;
-
-  const _GitLink(
-      {super.key,
-      required this.uri,
-      this.color = Colors.white,
-      this.tooltip = 'Source code'});
-
-  @override
-  Widget build(BuildContext context) {
-    return IconButton(
-      tooltip: tooltip,
-      onPressed: () {
-        launchUrl(uri);
-      },
-      icon: SvgPicture.asset(
-        'assets/github_logo.svg',
-        color: color,
-        semanticsLabel: 'Github logo',
-      ),
-    );
-  }
-}
+// ignore_for_file: public_member_api_docs, sort_constructors_first
+import 'package:flutter_svg/flutter_svg.dart';
+import 'package:url_launcher/url_launcher.dart';
+
+import 'model.dart';
+import 'utils/utils.dart';
+
+void main() {
+  runApp(
+    MaterialApp(
+      debugShowCheckedModeBanner: false,
+      theme: ThemeData(
+        fontFamily: 'Roboto',
+        primaryColor: const Color(0xff241e30),
+        appBarTheme: const AppBarTheme(color: Color(0xff241e30), elevation: 0),
+      ),
+      home: const Home(),
+    ),
+  );
+}
+
+class Home extends StatelessWidget {
+  const Home({super.key});
+
+  @override
+  Widget build(BuildContext context) {
+    Color menuColor = const Color.fromARGB(255, 255, 255, 255);
+    Color backgroundColor = const Color.fromARGB(255, 180, 180, 220);
+    Color logoColor = const Color.fromARGB(255, 108, 103, 255);
+
+    return Scaffold(
+      appBar: AppBar(
+        backgroundColor: menuColor,
+        centerTitle: true,
+        title: SvgPicture.asset(
+          'assets/graphx_logo.svg',
+          height: 20,
+        ),
+        actions: [
+          _GitLink(
+            uri: Uri.parse('https://github.com/roipeker/graphx'),
+            color: logoColor,
+          ),
+          _DartLink(
+            uri: Uri.parse('https://pub.dev/packages/graphx'),
+          ),
+        ],
+      ),
+      backgroundColor: backgroundColor,
+      body: Container(
+        color: backgroundColor,
+        child: _gridView(),
+        // child: _listView(),
+      ),
+    );
+  }
+
+  // GridView
+
+  Widget _gridView() {
+    double gridHorizontalInset = 16;
+
+    return GridView.builder(
+      gridDelegate: const SliverGridDelegateWithMaxCrossAxisExtent(
+        maxCrossAxisExtent: 200,
+        childAspectRatio: 3 / 2,
+        crossAxisSpacing: 8,
+        mainAxisSpacing: 8,
+      ),
+      padding: EdgeInsets.symmetric(
+        vertical: 8,
+        horizontal: gridHorizontalInset,
+      ),
+      itemCount: demos.length,
+      itemBuilder: (context, index) {
+        return _demoCard(context, demos[index]);
+      },
+    );
+  }
+
+  Widget _demoCard(
+    BuildContext context,
+    Scene demo,
+  ) {
+    return Container(
+      decoration: const ShapeDecoration(
+        // Rounded corners
+        shape: RoundedRectangleBorder(
+          borderRadius: BorderRadius.all(Radius.circular(8)),
+        ),
+        // Soft shadow
+        shadows: [
+          BoxShadow(
+            color: Color.fromARGB(32, 0, 0, 0),
+            blurRadius: 6,
+          ),
+        ],
+      ),
+      clipBehavior: Clip.antiAlias,
+      child: GestureDetector(
+        onTap: () {
+          if (demo is ExternalScene) {
+            launchUrl(demo.url);
+            return;
+          } else {
+            Navigator.push(
+              context,
+              MaterialPageRoute(builder: (context) {
+                return Demo(
+                  text: demo.title,
+                  child: demo.build() as Widget,
+                );
+              }),
+            );
+          }
+        },
+        child: Stack(
+          fit: StackFit.expand,
+          children: [
+            // Cover image
+            demo.thumbnail?.isNotEmpty == true
+                ? Image.asset(
+                    demo.thumbnail!,
+                    fit: BoxFit.cover,
+                  )
+                : Image.asset(
+                    'assets/thumbs/roi-simple-shapes.png',
+                    fit: BoxFit.cover,
+                  ),
+            // Gradient
+            Container(
+              decoration: const BoxDecoration(
+                gradient: LinearGradient(
+                  begin: Alignment.topCenter,
+                  end: Alignment.bottomCenter,
+                  stops: [
+                    0.5,
+                    0.8,
+                    1.0,
+                  ],
+                  colors: [
+                    Color.fromARGB(32, 0, 0, 0),
+                    Color.fromARGB(96, 0, 0, 0),
+                    Color.fromARGB(192, 0, 0, 0),
+                  ],
+                ),
+              ),
+            ),
+            // Text
+            Padding(
+              padding: const EdgeInsets.all(8),
+              child: Align(
+                alignment: Alignment.bottomLeft,
+                child: Text(
+                  demo.title,
+                  style: const TextStyle(
+                    color: Color.fromARGB(255, 231, 231, 231),
+                    fontSize: 18,
+                    fontWeight: FontWeight.w700,
+                  ),
+                ),
+              ),
+            ),
+            // External hint
+            Visibility(
+              visible: demo is ExternalScene,
+              child: const Positioned(
+                top: 4,
+                right: 8,
+                child: Icon(
+                  Icons.link_sharp,
+                  color: Colors.white,
+                ),
+              ),
+            ),
+
+            // github source link,
+            if (demo.source != null)
+              Positioned(
+                top: 4,
+                left: 8,
+                child: _GitLink(
+                  uri: demo.sourceUri!,
+                ),
+              ),
+          ],
+        ),
+      ),
+    );
+  }
+
+  // ListView
+
+  Widget _listView() {
+    return Padding(
+      padding: const EdgeInsets.fromLTRB(16, 0, 16, 0),
+      child: ListView.separated(
+        separatorBuilder: (context, index) => const SizedBox(height: 8),
+        padding: const EdgeInsets.all(8),
+        itemCount: demos.length,
+        itemBuilder: (context, index) {
+          return _demoCell(context, demos[index]);
+        },
+      ),
+    );
+  }
+
+  Widget _demoCell(
+    BuildContext context,
+    Scene demo,
+  ) {
+    return Material(
+      color: const Color.fromARGB(255, 255, 255, 255),
+      shape: RoundedRectangleBorder(borderRadius: BorderRadius.circular(8)),
+      clipBehavior: Clip.antiAlias,
+      child: ListTile(
+        minVerticalPadding: 24,
+        leading: demo.thumbnail?.isNotEmpty == true
+            ? ClipRRect(
+                borderRadius: BorderRadius.circular(6),
+                child: Image.asset(
+                  demo.thumbnail!,
+                  width: 128.0,
+                  height: 508.0,
+                  fit: BoxFit.cover,
+                ),
+              )
+            : null,
+        title: Text(
+          demo.title.toUpperCase(),
+          style: const TextStyle(
+            color: Color.fromARGB(255, 127, 127, 127),
+            fontSize: 18,
+            fontWeight: FontWeight.w700,
+          ),
+        ),
+        subtitle: demo is ExternalScene ? Text(demo.url.toString()) : null,
+        onTap: () {
+          if (demo is ExternalScene) {
+            launchUrl(demo.url);
+            return;
+          }
+
+          Navigator.push(
+            context,
+            MaterialPageRoute(
+              builder: (context) {
+                return Demo(
+                  text: demo.title,
+                  child: demo.build() as Widget,
+                );
+              },
+            ),
+          );
+        },
+      ),
+    );
+  }
+}
+
+class Demo extends StatelessWidget {
+  const Demo({
+    super.key,
+    required this.text,
+    required this.child,
+  });
+
+  final String text;
+  final Widget child;
+
+  @override
+  Widget build(BuildContext context) {
+    // return child;
+    return Scaffold(
+      appBar: AppBar(
+        title: Text(text),
+        elevation: 0,
+      ),
+      body: ClipRect(
+        child: Center(
+          child: Navigator(
+            onGenerateRoute: (settings) =>
+                MaterialPageRoute(builder: (context) => child),
+          ),
+        ),
+      ),
+    );
+  }
+}
+
+class _DartLink extends StatelessWidget {
+  final Uri uri;
+  final String tooltip;
+
+  const _DartLink(
+      {super.key, required this.uri, this.tooltip = 'Dart package'});
+
+  @override
+  Widget build(BuildContext context) {
+    return IconButton(
+      tooltip: tooltip,
+      onPressed: () {
+        launchUrl(uri);
+      },
+      icon: SvgPicture.asset(
+        'assets/dart_logo.svg',
+        semanticsLabel: 'Dart logo',
+      ),
+    );
+  }
+}
+
+class _GitLink extends StatelessWidget {
+  final Uri uri;
+  final Color color;
+  final String tooltip;
+
+  const _GitLink(
+      {super.key,
+      required this.uri,
+      this.color = Colors.white,
+      this.tooltip = 'Source code'});
+
+  @override
+  Widget build(BuildContext context) {
+    return IconButton(
+      tooltip: tooltip,
+      onPressed: () {
+        launchUrl(uri);
+      },
+      icon: SvgPicture.asset(
+        'assets/github_logo.svg',
+        color: color,
+        semanticsLabel: 'Github logo',
+      ),
+    );
+  }
+}