--- conflicted
+++ resolved
@@ -1,646 +1,634 @@
-// ignore_for_file: public_member_api_docs, sort_constructors_first
-import 'package:flutter_svg/flutter_svg.dart';
-import 'package:url_launcher/url_launcher.dart';
-
-import 'demos/demos.dart';
-import 'utils/utils.dart';
-
-void main() {
-  runApp(
-    MaterialApp(
-      debugShowCheckedModeBanner: false,
-      theme: ThemeData(
-          primaryColor: const Color(0xff241e30),
-          fontFamily: 'Roboto',
-<<<<<<< HEAD
-          appBarTheme:
-              const AppBarTheme(color: Color(0xff241e30), elevation: 0)),
-=======
-          appBarTheme: const AppBarTheme(color: Color(0xff241e30), elevation: 0)),
->>>>>>> 525740b6
-      home: const Home(),
-    ),
-  );
-}
-
-class Home extends StatelessWidget {
-  static final demos = <_Scene>[
-    _SampleScene(
-      title: "Simple Shapes",
-      build: () => const SimpleShapesMain(),
-      thumbnail: 'assets/thumbs/example_simple_shapes.png',
-    ),
-    _SampleScene(
-      title: "Simple Tween",
-      build: () => SimpleTweenMain(),
-      thumbnail: 'assets/thumbs/example_tween.png',
-    ),
-    _SampleScene(
-      title: "Svg Icons",
-      build: () => const DemoSvgIconsMain(),
-      thumbnail: 'assets/thumbs/example_svg.png',
-    ),
-    if (isDesktop)
-      _SampleScene(
-        title: "Simple Interactions",
-        build: () => const SimpleInteractionsMain(),
-        thumbnail: 'assets/thumbs/example_simple_interactions.png',
-      ),
-    if (isSkia)
-      _SampleScene(
-        title: "Graphics Clipper",
-        build: () => const GraphicsClipperDemo(),
-        thumbnail: 'assets/thumbs/example_clipper.png',
-      ),
-    if (isSkia)
-      _SampleScene(
-        title: "Facebook Reactions",
-        build: () => FacebookReactionsMain(),
-        thumbnail: 'assets/thumbs/example_fb.png',
-      ),
-    if (isSkia)
-      _SampleScene(
-        title: "Dripping IV",
-        build: () => const DrippingIVMain(),
-        thumbnail: 'assets/thumbs/example_dripping.png',
-      ),
-    _SampleScene(
-      title: "Chart Mountain",
-      build: () => const ChartMountainMain(),
-      thumbnail: 'assets/thumbs/example_chart.png',
-    ),
-    _SampleScene(
-      title: "Glowing Circle",
-      build: () => const GlowingCircleMain(),
-      thumbnail: 'assets/thumbs/example_glowing.png',
-    ),
-    if (isSkia)
-      _SampleScene(
-        title: "Sorting Button",
-        build: () => const SortingButtonMain(),
-        thumbnail: 'assets/thumbs/example_sorting_list.png',
-      ),
-    _SampleScene(
-      title: "Bookmark Button",
-      build: () => const BookmarkButtonMain(),
-      thumbnail: 'assets/thumbs/example_bookmark_button.png',
-    ),
-    _SampleScene(
-      title: "Submit Button",
-      build: () => const SubmitButtonMain(),
-      thumbnail: 'assets/thumbs/example_submit.png',
-    ),
-    _SampleScene(
-      title: "Card Rotation 3d",
-      build: () => const CardRotation3dMain(),
-      thumbnail: 'assets/thumbs/example_3drot.png',
-    ),
-    _SampleScene(
-      title: "Raster Draw",
-      build: () => const RasterDrawMain(),
-      thumbnail: 'assets/thumbs/example_raster_draw.png',
-    ),
-    _SampleScene(
-      title: "Dialer",
-      build: () => const DialerMain(),
-      thumbnail: 'assets/thumbs/example_dialer.png',
-    ),
-    _SampleScene(
-      title: "Gauge Meter",
-      build: () => const GaugeMeterMain(),
-      thumbnail: 'assets/thumbs/example_gauge.png',
-    ),
-    _SampleScene(
-      title: "Spiral Loader",
-      build: () => const SpiralLoaderMain(),
-      thumbnail: 'assets/thumbs/example_spiral_loader.png',
-    ),
-    _SampleScene(
-      title: "Universo Flutter Intro",
-      build: () => const UniversoFlutterIntroMain(),
-      thumbnail: 'assets/thumbs/example_universo_flutter.png',
-    ),
-    if (isSkia)
-      _SampleScene(
-        title: "Colorful Loader",
-        build: () => const ColorfulLoaderMain(),
-        thumbnail: 'assets/thumbs/example_colorful_loader.png',
-      ),
-    _SampleScene(
-      title: "Jelly Thing",
-      build: () => const JellyThingMain(),
-      thumbnail: 'assets/thumbs/example_jelly.png',
-    ),
-    _SampleScene(
-      title: "Ball vs Line",
-      build: () => const BallVsLineMain(),
-      thumbnail: 'assets/thumbs/example_ball_vs_line.png',
-    ),
-    _SampleScene(
-      title: "DNA 3d",
-      build: () => const Dna3dMain(),
-      thumbnail: 'assets/thumbs/example_dna.png',
-    ),
-    _SampleScene(
-      title: "Splash Intro",
-      build: () => const SplashIntroMain(),
-      thumbnail: 'assets/thumbs/example_splash_intro.png',
-    ),
-    if (isSkia)
-      _SampleScene(
-        title: "Lined Button",
-        build: () => const LinedButtonMain(),
-        thumbnail: 'assets/thumbs/example_lined_button.png',
-      ),
-    _SampleScene(
-      title: "Color Picker",
-      build: () => const ColorPickerMain(),
-      thumbnail: 'assets/thumbs/example_color_picker.png',
-    ),
-    if (isSkia && isDesktop)
-      _SampleScene(
-        title: "Altitude Indicator",
-        build: () => const AltitudeIndicatorMain(),
-        thumbnail: 'assets/thumbs/example_altitud_indicator.png',
-      ),
-    if (isDesktop)
-      _SampleScene(
-        title: "Breakout",
-        build: () => const BreakoutMain(),
-        thumbnail: 'assets/thumbs/example_breakout.png',
-      ),
-    _SampleScene(
-      title: "Xmas",
-      build: () => const XmasMain(),
-      thumbnail: 'assets/thumbs/example_xmas.png',
-    ),
-    _SampleScene(
-      title: "Simple Radial Menu",
-      build: () => const SimpleRadialMenuMain(),
-      thumbnail: 'assets/thumbs/example_radial_menu.png',
-    ),
-    _SampleScene(
-      title: "Murat Coffee",
-      build: () => const MuratCoffeeMain(),
-      thumbnail: 'assets/thumbs/example_murat_coffee.png',
-    ),
-    _SampleScene(
-      title: "Pie Chart",
-      build: () => const PieChartMain(),
-      thumbnail: 'assets/thumbs/example_pie_chart.png',
-    ),
-    _SampleScene(
-      title: "Bezier Chart",
-      build: () => const ChartBezierMain(),
-      thumbnail: 'assets/thumbs/example_bezier_chart.png',
-    ),
-    if (isSkia)
-      _SampleScene(
-        title: "Run Hero",
-        build: () => const RunHeroCanvasMain(),
-        thumbnail: 'assets/thumbs/example_run_hero.png',
-      ),
-    _SampleScene(
-      title: "Elastic Band",
-      build: () => const ElasticBandMain(),
-      thumbnail: 'assets/thumbs/example_elastic_band.png',
-    ),
-    _SampleScene(
-      title: "Flower Gradient",
-      build: () => const FlowerGradientMain(),
-      thumbnail: 'assets/thumbs/example_gradient_flower.png',
-    ),
-    _SampleScene(
-      title: "Nokia Snake",
-      build: () => const NokiaSnakeMain(),
-      thumbnail: 'assets/thumbs/example_nokia_snake.png',
-    ),
-    _SampleScene(
-      title: "Heart Reaction",
-      build: () => HeartReactionMain(),
-      thumbnail: 'assets/thumbs/example_heart_reaction.png',
-    ),
-    _SampleScene(
-      title: "Simple Toast",
-      build: () => const SimpleToastMain(),
-      thumbnail: 'assets/thumbs/example_toast.png',
-    ),
-    if (isSkia)
-      _SampleScene(
-        title: "Rating Stars",
-        build: () => const RatingStarsMain(),
-        thumbnail: 'assets/thumbs/example_stars.png',
-      ),
-    _SampleScene(
-      title: "Pizza Box",
-      build: () => const PizzaBoxMain(),
-      thumbnail: 'assets/thumbs/example_pizza.png',
-    ),
-    _SampleScene(
-      title: "Drawing Pad Bezier",
-      build: () => const DrawingPadBezierMain(),
-      thumbnail: 'assets/thumbs/example_drawing_pad_bezier.png',
-    ),
-    _SampleScene(
-      title: "Isma Chart",
-      build: () => const IsmaChartMain(),
-      thumbnail: 'assets/thumbs/example_isma_chart.png',
-    ),
-    _SampleScene(
-      title: "TriGrid",
-      build: () => const TriGridMain(),
-      thumbnail: 'assets/thumbs/example_tri_grid.png',
-    ),
-    _SampleScene(
-      title: "Nico Loading",
-      build: () => const NicoLoadingIndicatorMain(),
-      thumbnail: 'assets/thumbs/example_nico_loading.png',
-    ),
-    _SampleScene(
-      title: "Feeling Switch",
-      build: () => const FeelingSwitchMain(),
-      thumbnail: 'assets/thumbs/example_feeling_switch.png',
-    ),
-    _SampleScene(
-      title: "Mouse Repulsion",
-      build: () => const MouseRepulsionMain(),
-      thumbnail: 'assets/thumbs/example_lines_repulsion.png',
-    ),
-    _SampleScene(
-      title: "Globe 3d",
-      build: () => const Globe3dMain(),
-      thumbnail: 'assets/thumbs/example_globe_3d.png',
-    ),
-    _SampleScene(
-      title: "Lungs Animation",
-      build: () => const LungsAnimationMain(),
-      thumbnail: 'assets/thumbs/example_lungs.png',
-    ),
-    _SampleScene(
-      title: "Expander Fab",
-      build: () => const ExpanderFabMenu(),
-      thumbnail: 'assets/thumbs/example_expander_fab.png',
-    ),
-    if (isDesktop)
-      _SampleScene(
-        title: "Page Indicator",
-        build: () => const PageIndicatorMain(),
-        thumbnail: 'assets/thumbs/example_page_indicator.png',
-      ),
-    _ExternalScene(
-      title: 'Fly Dash !',
-      url: Uri.parse('https://graphx-dash-game.surge.sh'),
-      thumbnail: 'assets/thumbs/graphx-dash-game.surge.sh.png',
-    ),
-    _ExternalScene(
-      title: 'Cells (1st demo)',
-      url: Uri.parse('https://roi-graphx-cells.surge.sh'),
-      thumbnail: 'assets/thumbs/roi-graphx-cells.surge.sh.png',
-    ),
-    _ExternalScene(
-      title: 'Snake',
-      url: Uri.parse('https://graphx-snake-game.surge.sh'),
-      thumbnail: 'assets/thumbs/graphx-snake-game.surge.sh.png',
-    ),
-    _ExternalScene(
-      title: 'Draw Pad',
-      url: Uri.parse('https://graphx-drawpad2.surge.sh'),
-      thumbnail: 'assets/thumbs/graphx-drawpad2.surge.sh.png',
-    ),
-    _ExternalScene(
-      title: 'Node Garden',
-      url: Uri.parse('https://graphx-node-garden.surge.sh'),
-      thumbnail: 'assets/thumbs/graphx-node-garden.surge.sh.png',
-    ),
-    _ExternalScene(
-      title: 'Puzzle',
-      url: Uri.parse('https://roi-puzzle-v2.surge.sh'),
-      thumbnail: 'assets/thumbs/roi-puzzle-v2.surge.sh.png',
-    ),
-    _ExternalScene(
-      title: 'Widget Mix',
-      url: Uri.parse('https://roi-graphx-widgetmix.surge.sh'),
-      thumbnail: 'assets/thumbs/roi-graphx-widgetmix.surge.sh.png',
-    ),
-    _ExternalScene(
-      title: 'Space Shooter',
-      url: Uri.parse('https://roi-graphx-spaceshooter.surge.sh'),
-      thumbnail: 'assets/thumbs/roi-graphx-spaceshooter.surge.sh.png',
-    ),
-    _ExternalScene(
-      title: 'Split RGB',
-      url: Uri.parse('https://roi-graphx-rgbsplit.surge.sh'),
-      thumbnail: 'assets/thumbs/roi-graphx-rgbsplit.surge.sh.png',
-    ),
-    _ExternalScene(
-      title: 'Input Text Particles',
-      url: Uri.parse('https://roi-graphx-particles-input.surge.sh'),
-      thumbnail: 'assets/thumbs/roi-graphx-particles-input.surge.sh.png',
-    ),
-    _ExternalScene(
-      title: 'Fish Eye',
-      url: Uri.parse('https://roi-graphx-fisheyeparticles.surge.sh'),
-      thumbnail: 'assets/thumbs/roi-graphx-fisheyeparticles.surge.sh.png',
-    ),
-    _ExternalScene(
-      title: 'Fish Eye Text',
-      url: Uri.parse('https://roi-graphx-fisheyetext.surge.sh'),
-      thumbnail: 'assets/thumbs/roi-graphx-fisheyetext.surge.sh.png',
-    ),
-    _ExternalScene(
-      title: 'Particle Emitter',
-      url: Uri.parse('https://roi-graphx-particles2.surge.sh'),
-      thumbnail: 'assets/thumbs/roi-graphx-particles2.surge.sh.png',
-    ),
-    _ExternalScene(
-      title: 'Shape Maker Clone',
-      url: Uri.parse('https://roi-graphx-shapemaker.surge.sh'),
-      thumbnail: 'assets/thumbs/roi-graphx-shapemaker.surge.sh.png',
-    ),
-    _ExternalScene(
-      title: 'Mouse Follow',
-      url: Uri.parse('https://roi-graphx-dotchain.surge.sh'),
-      thumbnail: 'assets/thumbs/roi-graphx-dotchain.surge.sh.png',
-    ),
-    _ExternalScene(
-      title: 'Basic Hit Test',
-      url: Uri.parse('http://roi-graphx-hittest.surge.sh'),
-      thumbnail: 'assets/thumbs/roi-graphx-hittest.surge.sh.png',
-    ),
-    _ExternalScene(
-      title: 'Spritesheet Sample',
-      url: Uri.parse('https://roi-graphx-spritesheet.surge.sh'),
-      thumbnail: 'assets/thumbs/roi-graphx-spritesheet.surge.sh.png',
-    ),
-    _ExternalScene(
-      title: 'Text Pivot',
-      url: Uri.parse('https://roi-graphx-textpivot.surge.sh'),
-      thumbnail: 'assets/thumbs/roi-graphx-textpivot.surge.sh.png',
-    ),
-    _ExternalScene(
-      title: 'Solo Ping-Pong',
-      url: Uri.parse('https://roi-graphx-pingpong.surge.sh'),
-      thumbnail: 'assets/thumbs/roi-graphx-pingpong.surge.sh.png',
-    ),
-    _ExternalScene(
-      title: 'Mask Demo',
-      url: Uri.parse('https://roi-graphx-sample-masking.surge.sh'),
-      thumbnail: 'assets/thumbs/roi-graphx-sample-masking.surge.sh.png',
-    ),
-    _ExternalScene(
-      title: 'Image Stack Web Page',
-      url: Uri.parse('https://roi-graphx-web-image-stack-grid.surge.sh'),
-      thumbnail: 'assets/thumbs/roi-graphx-web-image-stack-grid.surge.sh.png',
-    ),
-    _ExternalScene(
-      title: 'Fly Hero',
-      url: Uri.parse('https://graphx-hh.surge.sh'),
-      thumbnail: 'assets/thumbs/graphx-hh.surge.sh.png',
-    ),
-    _ExternalScene(
-      title: 'Displacement Bitmapdata (Wrong Colors)',
-      url: Uri.parse('https://graphx-weird-displacement.surge.sh'),
-      thumbnail: 'assets/thumbs/graphx-weird-displacement.surge.sh.png',
-    ),
-    _ExternalScene(
-      title: 'LOST Clock',
-      url: Uri.parse('https://graphx-lost-clock-skia.surge.sh'),
-      thumbnail: 'assets/thumbs/graphx-lost-clock-skia.surge.sh.png',
-    ),
-    _ExternalScene(
-      title: 'HUGE INC Website Clone',
-      url: Uri.parse('https://graphx-hugeinc.surge.sh'),
-      thumbnail: 'assets/thumbs/graphx-hugeinc.surge.sh.png',
-    ),
-    _ExternalScene(
-      title: 'Open Maps',
-      url: Uri.parse('https://graphx-openmaps2.surge.sh'),
-      thumbnail: 'assets/thumbs/graphx-openmaps2.surge.sh.png',
-    ),
-    _ExternalScene(
-      title: 'Raster In Bitmap',
-      url: Uri.parse('https://graphx-raster1.surge.sh'),
-      thumbnail: 'assets/thumbs/graphx-raster1.surge.sh.png',
-    ),
-    _ExternalScene(
-      title: 'Meteor Shower',
-      url: Uri.parse('https://graphx-meteor-shower.surge.sh'),
-      thumbnail: 'assets/thumbs/graphx-meteor-shower.surge.sh.png',
-    ),
-    _ExternalScene(
-      title: '(Bad) Candle Chart Concept',
-      url: Uri.parse('https://graphx-candlechart-skia.surge.sh'),
-      thumbnail: 'assets/thumbs/roi-taso-chart19.surge.sh.png',
-    ),
-    _ExternalScene(
-      title: 'Candle Chart Animated',
-      url: Uri.parse('https://roi-taso-chart19.surge.sh'),
-      thumbnail: 'assets/thumbs/roi-taso-chart19.surge.sh.png',
-    ),
-    _ExternalScene(
-      title: 'Waltz Circles',
-      url: Uri.parse('https://roi-fp5-waltz-circ.surge.sh'),
-      thumbnail: 'assets/thumbs/roi-fp5-waltz-circ.surge.sh.png',
-    ),
-    _ExternalScene(
-      title: 'Waltz Circles (BMP)',
-      url: Uri.parse('https://roi-fp5-waltz-circ-bmp.surge.sh'),
-      thumbnail: 'assets/thumbs/roi-fp5-waltz-circ-bmp.surge.sh.png',
-    ),
-    _ExternalScene(
-      title: 'CrypterIcon Logo',
-      url: Uri.parse('https://cryptericon-logo-dot3.surge.sh'),
-      thumbnail: 'assets/thumbs/cryptericon-logo-dot3.surge.sh.png',
-    ),
-    _ExternalScene(
-      title: 'Runner Mark Test',
-      url: Uri.parse('https://graphx-runnermark.surge.sh'),
-      thumbnail: 'assets/thumbs/graphx-runnermark.surge.sh.png',
-    ),
-    _ExternalScene(
-      title: 'Minimalcomps (Flash)',
-      url: Uri.parse('https://graphx-minimalcomps.surge.sh'),
-      thumbnail: 'assets/thumbs/graphx-minimalcomps.surge.sh.png',
-    ),
-    _ExternalScene(
-      title: 'Pan Zoom',
-      url: Uri.parse('https://graphx-gesture-sample.surge.sh'),
-      thumbnail: 'assets/thumbs/graphx-gesture-sample.surge.sh.png',
-    ),
-    _ExternalScene(
-      title: 'Simple Transform',
-      url: Uri.parse('https://graphx-gesture-simple.surge.sh'),
-      thumbnail: 'assets/thumbs/graphx-gesture-simple.surge.sh.png',
-    ),
-    _ExternalScene(
-      title: 'Dots Sphere Rotation',
-      url: Uri.parse('https://graphx-sphere-dots-rotation.surge.sh'),
-      thumbnail: 'assets/thumbs/graphx-sphere-dots-rotation.surge.sh.png',
-    ),
-    _ExternalScene(
-      title: 'Falling Boxes',
-      url: Uri.parse('https://graphx-burn-boxes.surge.sh'),
-      thumbnail: 'assets/thumbs/graphx-burn-boxes.surge.sh.png',
-    ),
-    _ExternalScene(
-      title: 'Sunburst Chart',
-      url: Uri.parse('https://graphx-sunburst-chart.surge.sh'),
-      thumbnail: 'assets/thumbs/graphx-sunburst-chart.surge.sh.png',
-    ),
-    _ExternalScene(
-      title: '3d Stars',
-      url: Uri.parse('https://roi-swr3d-stars.surge.sh'),
-      thumbnail: 'assets/thumbs/roi-swr3d-stars.surge.sh.png',
-    ),
-    _ExternalScene(
-      title: 'Manu Painter Particles',
-      url: Uri.parse('https://roi-particles-manu-painter2.surge.sh'),
-      thumbnail: 'assets/thumbs/roi-particles-manu-painter2.surge.sh.png',
-    ),
-    _ExternalScene(
-      title: 'Perlin Noise Terrain',
-      url: Uri.parse('https://graphx-perlin-map.surge.sh'),
-      thumbnail: 'assets/thumbs/graphx-perlin-map.surge.sh.png',
-    ),
-    _ExternalScene(
-      title: 'Fly Dash 1',
-      url: Uri.parse('https://graphx-trees.surge.sh'),
-      thumbnail: 'assets/thumbs/graphx-trees.surge.sh.png',
-    ),
-    _ExternalScene(
-      title: 'Puzzle Interaction',
-      url: Uri.parse('https://graphx-puzzle-ref.surge.sh'),
-      thumbnail: 'assets/thumbs/graphx-puzzle-ref.surge.sh.png',
-    ),
-    _ExternalScene(
-      title: 'Simple Particles',
-      url: Uri.parse('https://graphx-simple-particles.surge.sh'),
-      thumbnail: 'assets/thumbs/graphx-simple-particles.surge.sh.png',
-    ),
-  ];
-
-  const Home({super.key});
-
-  @override
-  Widget build(BuildContext context) {
-    return Scaffold(
-      appBar: AppBar(
-        title: Center(
-          child: SvgPicture.asset(
-            'assets/graphx_logo.svg',
-            color: Colors.white,
-            height: 20,
-          ),
-        ),
-      ),
-      backgroundColor: const Color(0xff241e30),
-      body: ListView.separated(
-        separatorBuilder: (context, index) => const SizedBox(height: 10),
-        padding: const EdgeInsets.all(20),
-        itemCount: demos.length,
-        itemBuilder: (context, index) {
-          final demo = demos[index];
-<<<<<<< HEAD
-          return Container(
-            decoration: BoxDecoration(
-              color: Colors.white.withAlpha(60),
-            ),
-=======
-          return Material(
-            color: Colors.white.withAlpha(60),
-            shape: RoundedRectangleBorder(borderRadius: BorderRadius.circular(10)),
-            clipBehavior: Clip.antiAlias,
->>>>>>> 525740b6
-            child: ListTile(
-              leading: demo.thumbnail?.isNotEmpty == true
-                  ? Image.asset(
-                      demo.thumbnail!,
-                      width: 50.0,
-                      height: 50.0,
-                      fit: BoxFit.cover,
-                    )
-                  : null,
-              contentPadding: const EdgeInsets.all(8),
-              title: Text(
-                demo.title.toUpperCase(),
-<<<<<<< HEAD
-                style: const TextStyle(
-                    color: Colors.white,
-                    fontSize: 18,
-                    fontWeight: FontWeight.w700),
-=======
-                style:
-                    const TextStyle(color: Colors.white, fontSize: 18, fontWeight: FontWeight.w700),
->>>>>>> 525740b6
-              ),
-              subtitle: demo is _ExternalScene ? Text(demo.url.toString()) : null,
-              onTap: () {
-                if (demo is _ExternalScene) {
-                  launchUrl(demo.url);
-                  return;
-                }
-                Navigator.push(context, MaterialPageRoute(builder: (context) {
-                  return Demo(text: demo.title, child: demo.build() as Widget);
-                }));
-              },
-            ),
-          );
-        },
-      ),
-    );
-  }
-}
-
-class Demo extends StatelessWidget {
-  const Demo({
-    super.key,
-    required this.text,
-    required this.child,
-  });
-
-  final String text;
-  final Widget child;
-
-  @override
-  Widget build(BuildContext context) {
-    // return child;
-    return Scaffold(
-      appBar: AppBar(title: Text(text)),
-      body: Center(
-        child: Navigator(
-          onGenerateRoute: (settings) => MaterialPageRoute(builder: (context) => child),
-        ),
-      ),
-    );
-  }
-}
-
-abstract class _Scene<T> {
-  final String title;
-  final T Function() build;
-  final String? thumbnail;
-
-  const _Scene({
-    required this.title,
-    required this.build,
-    this.thumbnail,
-  });
-}
-
-class _SampleScene extends _Scene<Widget> {
-  const _SampleScene({
-    required super.title,
-    required super.build,
-    super.thumbnail,
-  });
-}
-
-class _ExternalScene extends _Scene<Uri> {
-  final Uri url;
-
-  _ExternalScene({
-    required super.title,
-    required this.url,
-    super.thumbnail,
-  }) : super(build: () => url);
-}
+// ignore_for_file: public_member_api_docs, sort_constructors_first
+import 'package:flutter_svg/flutter_svg.dart';
+import 'package:url_launcher/url_launcher.dart';
+
+import 'demos/demos.dart';
+import 'utils/utils.dart';
+
+void main() {
+  runApp(
+    MaterialApp(
+      debugShowCheckedModeBanner: false,
+      theme: ThemeData(
+        primaryColor: const Color(0xff241e30),
+        fontFamily: 'Roboto',
+        appBarTheme: const AppBarTheme(color: Color(0xff241e30), elevation: 0),
+      ),
+      home: const Home(),
+    ),
+  );
+}
+
+class Home extends StatelessWidget {
+  static final demos = <_Scene>[
+    _SampleScene(
+      title: "Simple Shapes",
+      build: () => const SimpleShapesMain(),
+      thumbnail: 'assets/thumbs/example_simple_shapes.png',
+    ),
+    _SampleScene(
+      title: "Simple Tween",
+      build: () => SimpleTweenMain(),
+      thumbnail: 'assets/thumbs/example_tween.png',
+    ),
+    _SampleScene(
+      title: "Svg Icons",
+      build: () => const DemoSvgIconsMain(),
+      thumbnail: 'assets/thumbs/example_svg.png',
+    ),
+    if (isDesktop)
+      _SampleScene(
+        title: "Simple Interactions",
+        build: () => const SimpleInteractionsMain(),
+        thumbnail: 'assets/thumbs/example_simple_interactions.png',
+      ),
+    if (isSkia)
+      _SampleScene(
+        title: "Graphics Clipper",
+        build: () => const GraphicsClipperDemo(),
+        thumbnail: 'assets/thumbs/example_clipper.png',
+      ),
+    if (isSkia)
+      _SampleScene(
+        title: "Facebook Reactions",
+        build: () => FacebookReactionsMain(),
+        thumbnail: 'assets/thumbs/example_fb.png',
+      ),
+    if (isSkia)
+      _SampleScene(
+        title: "Dripping IV",
+        build: () => const DrippingIVMain(),
+        thumbnail: 'assets/thumbs/example_dripping.png',
+      ),
+    _SampleScene(
+      title: "Chart Mountain",
+      build: () => const ChartMountainMain(),
+      thumbnail: 'assets/thumbs/example_chart.png',
+    ),
+    _SampleScene(
+      title: "Glowing Circle",
+      build: () => const GlowingCircleMain(),
+      thumbnail: 'assets/thumbs/example_glowing.png',
+    ),
+    if (isSkia)
+      _SampleScene(
+        title: "Sorting Button",
+        build: () => const SortingButtonMain(),
+        thumbnail: 'assets/thumbs/example_sorting_list.png',
+      ),
+    _SampleScene(
+      title: "Bookmark Button",
+      build: () => const BookmarkButtonMain(),
+      thumbnail: 'assets/thumbs/example_bookmark_button.png',
+    ),
+    _SampleScene(
+      title: "Submit Button",
+      build: () => const SubmitButtonMain(),
+      thumbnail: 'assets/thumbs/example_submit.png',
+    ),
+    _SampleScene(
+      title: "Card Rotation 3d",
+      build: () => const CardRotation3dMain(),
+      thumbnail: 'assets/thumbs/example_3drot.png',
+    ),
+    _SampleScene(
+      title: "Raster Draw",
+      build: () => const RasterDrawMain(),
+      thumbnail: 'assets/thumbs/example_raster_draw.png',
+    ),
+    _SampleScene(
+      title: "Dialer",
+      build: () => const DialerMain(),
+      thumbnail: 'assets/thumbs/example_dialer.png',
+    ),
+    _SampleScene(
+      title: "Gauge Meter",
+      build: () => const GaugeMeterMain(),
+      thumbnail: 'assets/thumbs/example_gauge.png',
+    ),
+    _SampleScene(
+      title: "Spiral Loader",
+      build: () => const SpiralLoaderMain(),
+      thumbnail: 'assets/thumbs/example_spiral_loader.png',
+    ),
+    _SampleScene(
+      title: "Universo Flutter Intro",
+      build: () => const UniversoFlutterIntroMain(),
+      thumbnail: 'assets/thumbs/example_universo_flutter.png',
+    ),
+    if (isSkia)
+      _SampleScene(
+        title: "Colorful Loader",
+        build: () => const ColorfulLoaderMain(),
+        thumbnail: 'assets/thumbs/example_colorful_loader.png',
+      ),
+    _SampleScene(
+      title: "Jelly Thing",
+      build: () => const JellyThingMain(),
+      thumbnail: 'assets/thumbs/example_jelly.png',
+    ),
+    _SampleScene(
+      title: "Ball vs Line",
+      build: () => const BallVsLineMain(),
+      thumbnail: 'assets/thumbs/example_ball_vs_line.png',
+    ),
+    _SampleScene(
+      title: "DNA 3d",
+      build: () => const Dna3dMain(),
+      thumbnail: 'assets/thumbs/example_dna.png',
+    ),
+    _SampleScene(
+      title: "Splash Intro",
+      build: () => const SplashIntroMain(),
+      thumbnail: 'assets/thumbs/example_splash_intro.png',
+    ),
+    if (isSkia)
+      _SampleScene(
+        title: "Lined Button",
+        build: () => const LinedButtonMain(),
+        thumbnail: 'assets/thumbs/example_lined_button.png',
+      ),
+    _SampleScene(
+      title: "Color Picker",
+      build: () => const ColorPickerMain(),
+      thumbnail: 'assets/thumbs/example_color_picker.png',
+    ),
+    if (isSkia && isDesktop)
+      _SampleScene(
+        title: "Altitude Indicator",
+        build: () => const AltitudeIndicatorMain(),
+        thumbnail: 'assets/thumbs/example_altitud_indicator.png',
+      ),
+    if (isDesktop)
+      _SampleScene(
+        title: "Breakout",
+        build: () => const BreakoutMain(),
+        thumbnail: 'assets/thumbs/example_breakout.png',
+      ),
+    _SampleScene(
+      title: "Xmas",
+      build: () => const XmasMain(),
+      thumbnail: 'assets/thumbs/example_xmas.png',
+    ),
+    _SampleScene(
+      title: "Simple Radial Menu",
+      build: () => const SimpleRadialMenuMain(),
+      thumbnail: 'assets/thumbs/example_radial_menu.png',
+    ),
+    _SampleScene(
+      title: "Murat Coffee",
+      build: () => const MuratCoffeeMain(),
+      thumbnail: 'assets/thumbs/example_murat_coffee.png',
+    ),
+    _SampleScene(
+      title: "Pie Chart",
+      build: () => const PieChartMain(),
+      thumbnail: 'assets/thumbs/example_pie_chart.png',
+    ),
+    _SampleScene(
+      title: "Bezier Chart",
+      build: () => const ChartBezierMain(),
+      thumbnail: 'assets/thumbs/example_bezier_chart.png',
+    ),
+    if (isSkia)
+      _SampleScene(
+        title: "Run Hero",
+        build: () => const RunHeroCanvasMain(),
+        thumbnail: 'assets/thumbs/example_run_hero.png',
+      ),
+    _SampleScene(
+      title: "Elastic Band",
+      build: () => const ElasticBandMain(),
+      thumbnail: 'assets/thumbs/example_elastic_band.png',
+    ),
+    _SampleScene(
+      title: "Flower Gradient",
+      build: () => const FlowerGradientMain(),
+      thumbnail: 'assets/thumbs/example_gradient_flower.png',
+    ),
+    _SampleScene(
+      title: "Nokia Snake",
+      build: () => const NokiaSnakeMain(),
+      thumbnail: 'assets/thumbs/example_nokia_snake.png',
+    ),
+    _SampleScene(
+      title: "Heart Reaction",
+      build: () => HeartReactionMain(),
+      thumbnail: 'assets/thumbs/example_heart_reaction.png',
+    ),
+    _SampleScene(
+      title: "Simple Toast",
+      build: () => const SimpleToastMain(),
+      thumbnail: 'assets/thumbs/example_toast.png',
+    ),
+    if (isSkia)
+      _SampleScene(
+        title: "Rating Stars",
+        build: () => const RatingStarsMain(),
+        thumbnail: 'assets/thumbs/example_stars.png',
+      ),
+    _SampleScene(
+      title: "Pizza Box",
+      build: () => const PizzaBoxMain(),
+      thumbnail: 'assets/thumbs/example_pizza.png',
+    ),
+    _SampleScene(
+      title: "Drawing Pad Bezier",
+      build: () => const DrawingPadBezierMain(),
+      thumbnail: 'assets/thumbs/example_drawing_pad_bezier.png',
+    ),
+    _SampleScene(
+      title: "Isma Chart",
+      build: () => const IsmaChartMain(),
+      thumbnail: 'assets/thumbs/example_isma_chart.png',
+    ),
+    _SampleScene(
+      title: "TriGrid",
+      build: () => const TriGridMain(),
+      thumbnail: 'assets/thumbs/example_tri_grid.png',
+    ),
+    _SampleScene(
+      title: "Nico Loading",
+      build: () => const NicoLoadingIndicatorMain(),
+      thumbnail: 'assets/thumbs/example_nico_loading.png',
+    ),
+    _SampleScene(
+      title: "Feeling Switch",
+      build: () => const FeelingSwitchMain(),
+      thumbnail: 'assets/thumbs/example_feeling_switch.png',
+    ),
+    _SampleScene(
+      title: "Mouse Repulsion",
+      build: () => const MouseRepulsionMain(),
+      thumbnail: 'assets/thumbs/example_lines_repulsion.png',
+    ),
+    _SampleScene(
+      title: "Globe 3d",
+      build: () => const Globe3dMain(),
+      thumbnail: 'assets/thumbs/example_globe_3d.png',
+    ),
+    _SampleScene(
+      title: "Lungs Animation",
+      build: () => const LungsAnimationMain(),
+      thumbnail: 'assets/thumbs/example_lungs.png',
+    ),
+    _SampleScene(
+      title: "Expander Fab",
+      build: () => const ExpanderFabMenu(),
+      thumbnail: 'assets/thumbs/example_expander_fab.png',
+    ),
+    if (isDesktop)
+      _SampleScene(
+        title: "Page Indicator",
+        build: () => const PageIndicatorMain(),
+        thumbnail: 'assets/thumbs/example_page_indicator.png',
+      ),
+    _ExternalScene(
+      title: 'Fly Dash !',
+      url: Uri.parse('https://graphx-dash-game.surge.sh'),
+      thumbnail: 'assets/thumbs/graphx-dash-game.surge.sh.png',
+    ),
+    _ExternalScene(
+      title: 'Cells (1st demo)',
+      url: Uri.parse('https://roi-graphx-cells.surge.sh'),
+      thumbnail: 'assets/thumbs/roi-graphx-cells.surge.sh.png',
+    ),
+    _ExternalScene(
+      title: 'Snake',
+      url: Uri.parse('https://graphx-snake-game.surge.sh'),
+      thumbnail: 'assets/thumbs/graphx-snake-game.surge.sh.png',
+    ),
+    _ExternalScene(
+      title: 'Draw Pad',
+      url: Uri.parse('https://graphx-drawpad2.surge.sh'),
+      thumbnail: 'assets/thumbs/graphx-drawpad2.surge.sh.png',
+    ),
+    _ExternalScene(
+      title: 'Node Garden',
+      url: Uri.parse('https://graphx-node-garden.surge.sh'),
+      thumbnail: 'assets/thumbs/graphx-node-garden.surge.sh.png',
+    ),
+    _ExternalScene(
+      title: 'Puzzle',
+      url: Uri.parse('https://roi-puzzle-v2.surge.sh'),
+      thumbnail: 'assets/thumbs/roi-puzzle-v2.surge.sh.png',
+    ),
+    _ExternalScene(
+      title: 'Widget Mix',
+      url: Uri.parse('https://roi-graphx-widgetmix.surge.sh'),
+      thumbnail: 'assets/thumbs/roi-graphx-widgetmix.surge.sh.png',
+    ),
+    _ExternalScene(
+      title: 'Space Shooter',
+      url: Uri.parse('https://roi-graphx-spaceshooter.surge.sh'),
+      thumbnail: 'assets/thumbs/roi-graphx-spaceshooter.surge.sh.png',
+    ),
+    _ExternalScene(
+      title: 'Split RGB',
+      url: Uri.parse('https://roi-graphx-rgbsplit.surge.sh'),
+      thumbnail: 'assets/thumbs/roi-graphx-rgbsplit.surge.sh.png',
+    ),
+    _ExternalScene(
+      title: 'Input Text Particles',
+      url: Uri.parse('https://roi-graphx-particles-input.surge.sh'),
+      thumbnail: 'assets/thumbs/roi-graphx-particles-input.surge.sh.png',
+    ),
+    _ExternalScene(
+      title: 'Fish Eye',
+      url: Uri.parse('https://roi-graphx-fisheyeparticles.surge.sh'),
+      thumbnail: 'assets/thumbs/roi-graphx-fisheyeparticles.surge.sh.png',
+    ),
+    _ExternalScene(
+      title: 'Fish Eye Text',
+      url: Uri.parse('https://roi-graphx-fisheyetext.surge.sh'),
+      thumbnail: 'assets/thumbs/roi-graphx-fisheyetext.surge.sh.png',
+    ),
+    _ExternalScene(
+      title: 'Particle Emitter',
+      url: Uri.parse('https://roi-graphx-particles2.surge.sh'),
+      thumbnail: 'assets/thumbs/roi-graphx-particles2.surge.sh.png',
+    ),
+    _ExternalScene(
+      title: 'Shape Maker Clone',
+      url: Uri.parse('https://roi-graphx-shapemaker.surge.sh'),
+      thumbnail: 'assets/thumbs/roi-graphx-shapemaker.surge.sh.png',
+    ),
+    _ExternalScene(
+      title: 'Mouse Follow',
+      url: Uri.parse('https://roi-graphx-dotchain.surge.sh'),
+      thumbnail: 'assets/thumbs/roi-graphx-dotchain.surge.sh.png',
+    ),
+    _ExternalScene(
+      title: 'Basic Hit Test',
+      url: Uri.parse('http://roi-graphx-hittest.surge.sh'),
+      thumbnail: 'assets/thumbs/roi-graphx-hittest.surge.sh.png',
+    ),
+    _ExternalScene(
+      title: 'Spritesheet Sample',
+      url: Uri.parse('https://roi-graphx-spritesheet.surge.sh'),
+      thumbnail: 'assets/thumbs/roi-graphx-spritesheet.surge.sh.png',
+    ),
+    _ExternalScene(
+      title: 'Text Pivot',
+      url: Uri.parse('https://roi-graphx-textpivot.surge.sh'),
+      thumbnail: 'assets/thumbs/roi-graphx-textpivot.surge.sh.png',
+    ),
+    _ExternalScene(
+      title: 'Solo Ping-Pong',
+      url: Uri.parse('https://roi-graphx-pingpong.surge.sh'),
+      thumbnail: 'assets/thumbs/roi-graphx-pingpong.surge.sh.png',
+    ),
+    _ExternalScene(
+      title: 'Mask Demo',
+      url: Uri.parse('https://roi-graphx-sample-masking.surge.sh'),
+      thumbnail: 'assets/thumbs/roi-graphx-sample-masking.surge.sh.png',
+    ),
+    _ExternalScene(
+      title: 'Image Stack Web Page',
+      url: Uri.parse('https://roi-graphx-web-image-stack-grid.surge.sh'),
+      thumbnail: 'assets/thumbs/roi-graphx-web-image-stack-grid.surge.sh.png',
+    ),
+    _ExternalScene(
+      title: 'Fly Hero',
+      url: Uri.parse('https://graphx-hh.surge.sh'),
+      thumbnail: 'assets/thumbs/graphx-hh.surge.sh.png',
+    ),
+    _ExternalScene(
+      title: 'Displacement Bitmapdata (Wrong Colors)',
+      url: Uri.parse('https://graphx-weird-displacement.surge.sh'),
+      thumbnail: 'assets/thumbs/graphx-weird-displacement.surge.sh.png',
+    ),
+    _ExternalScene(
+      title: 'LOST Clock',
+      url: Uri.parse('https://graphx-lost-clock-skia.surge.sh'),
+      thumbnail: 'assets/thumbs/graphx-lost-clock-skia.surge.sh.png',
+    ),
+    _ExternalScene(
+      title: 'HUGE INC Website Clone',
+      url: Uri.parse('https://graphx-hugeinc.surge.sh'),
+      thumbnail: 'assets/thumbs/graphx-hugeinc.surge.sh.png',
+    ),
+    _ExternalScene(
+      title: 'Open Maps',
+      url: Uri.parse('https://graphx-openmaps2.surge.sh'),
+      thumbnail: 'assets/thumbs/graphx-openmaps2.surge.sh.png',
+    ),
+    _ExternalScene(
+      title: 'Raster In Bitmap',
+      url: Uri.parse('https://graphx-raster1.surge.sh'),
+      thumbnail: 'assets/thumbs/graphx-raster1.surge.sh.png',
+    ),
+    _ExternalScene(
+      title: 'Meteor Shower',
+      url: Uri.parse('https://graphx-meteor-shower.surge.sh'),
+      thumbnail: 'assets/thumbs/graphx-meteor-shower.surge.sh.png',
+    ),
+    _ExternalScene(
+      title: '(Bad) Candle Chart Concept',
+      url: Uri.parse('https://graphx-candlechart-skia.surge.sh'),
+      thumbnail: 'assets/thumbs/roi-taso-chart19.surge.sh.png',
+    ),
+    _ExternalScene(
+      title: 'Candle Chart Animated',
+      url: Uri.parse('https://roi-taso-chart19.surge.sh'),
+      thumbnail: 'assets/thumbs/roi-taso-chart19.surge.sh.png',
+    ),
+    _ExternalScene(
+      title: 'Waltz Circles',
+      url: Uri.parse('https://roi-fp5-waltz-circ.surge.sh'),
+      thumbnail: 'assets/thumbs/roi-fp5-waltz-circ.surge.sh.png',
+    ),
+    _ExternalScene(
+      title: 'Waltz Circles (BMP)',
+      url: Uri.parse('https://roi-fp5-waltz-circ-bmp.surge.sh'),
+      thumbnail: 'assets/thumbs/roi-fp5-waltz-circ-bmp.surge.sh.png',
+    ),
+    _ExternalScene(
+      title: 'CrypterIcon Logo',
+      url: Uri.parse('https://cryptericon-logo-dot3.surge.sh'),
+      thumbnail: 'assets/thumbs/cryptericon-logo-dot3.surge.sh.png',
+    ),
+    _ExternalScene(
+      title: 'Runner Mark Test',
+      url: Uri.parse('https://graphx-runnermark.surge.sh'),
+      thumbnail: 'assets/thumbs/graphx-runnermark.surge.sh.png',
+    ),
+    _ExternalScene(
+      title: 'Minimalcomps (Flash)',
+      url: Uri.parse('https://graphx-minimalcomps.surge.sh'),
+      thumbnail: 'assets/thumbs/graphx-minimalcomps.surge.sh.png',
+    ),
+    _ExternalScene(
+      title: 'Pan Zoom',
+      url: Uri.parse('https://graphx-gesture-sample.surge.sh'),
+      thumbnail: 'assets/thumbs/graphx-gesture-sample.surge.sh.png',
+    ),
+    _ExternalScene(
+      title: 'Simple Transform',
+      url: Uri.parse('https://graphx-gesture-simple.surge.sh'),
+      thumbnail: 'assets/thumbs/graphx-gesture-simple.surge.sh.png',
+    ),
+    _ExternalScene(
+      title: 'Dots Sphere Rotation',
+      url: Uri.parse('https://graphx-sphere-dots-rotation.surge.sh'),
+      thumbnail: 'assets/thumbs/graphx-sphere-dots-rotation.surge.sh.png',
+    ),
+    _ExternalScene(
+      title: 'Falling Boxes',
+      url: Uri.parse('https://graphx-burn-boxes.surge.sh'),
+      thumbnail: 'assets/thumbs/graphx-burn-boxes.surge.sh.png',
+    ),
+    _ExternalScene(
+      title: 'Sunburst Chart',
+      url: Uri.parse('https://graphx-sunburst-chart.surge.sh'),
+      thumbnail: 'assets/thumbs/graphx-sunburst-chart.surge.sh.png',
+    ),
+    _ExternalScene(
+      title: '3d Stars',
+      url: Uri.parse('https://roi-swr3d-stars.surge.sh'),
+      thumbnail: 'assets/thumbs/roi-swr3d-stars.surge.sh.png',
+    ),
+    _ExternalScene(
+      title: 'Manu Painter Particles',
+      url: Uri.parse('https://roi-particles-manu-painter2.surge.sh'),
+      thumbnail: 'assets/thumbs/roi-particles-manu-painter2.surge.sh.png',
+    ),
+    _ExternalScene(
+      title: 'Perlin Noise Terrain',
+      url: Uri.parse('https://graphx-perlin-map.surge.sh'),
+      thumbnail: 'assets/thumbs/graphx-perlin-map.surge.sh.png',
+    ),
+    _ExternalScene(
+      title: 'Fly Dash 1',
+      url: Uri.parse('https://graphx-trees.surge.sh'),
+      thumbnail: 'assets/thumbs/graphx-trees.surge.sh.png',
+    ),
+    _ExternalScene(
+      title: 'Puzzle Interaction',
+      url: Uri.parse('https://graphx-puzzle-ref.surge.sh'),
+      thumbnail: 'assets/thumbs/graphx-puzzle-ref.surge.sh.png',
+    ),
+    _ExternalScene(
+      title: 'Simple Particles',
+      url: Uri.parse('https://graphx-simple-particles.surge.sh'),
+      thumbnail: 'assets/thumbs/graphx-simple-particles.surge.sh.png',
+    ),
+  ];
+
+  const Home({super.key});
+
+  @override
+  Widget build(BuildContext context) {
+    return Scaffold(
+      appBar: AppBar(
+        title: Center(
+          child: SvgPicture.asset(
+            'assets/graphx_logo.svg',
+            color: Colors.white,
+            height: 20,
+          ),
+        ),
+      ),
+      backgroundColor: const Color(0xff241e30),
+      body: ListView.separated(
+        separatorBuilder: (context, index) => const SizedBox(height: 10),
+        padding: const EdgeInsets.all(20),
+        itemCount: demos.length,
+        itemBuilder: (context, index) {
+          final demo = demos[index];
+
+          return Material(
+            color: Colors.white.withAlpha(60),
+            shape:
+                RoundedRectangleBorder(borderRadius: BorderRadius.circular(10)),
+            clipBehavior: Clip.antiAlias,
+            child: ListTile(
+              leading: demo.thumbnail?.isNotEmpty == true
+                  ? Image.asset(
+                      demo.thumbnail!,
+                      width: 50.0,
+                      height: 50.0,
+                      fit: BoxFit.cover,
+                    )
+                  : null,
+              contentPadding: const EdgeInsets.all(8),
+              title: Text(
+                demo.title.toUpperCase(),
+                style: const TextStyle(
+                    color: Colors.white,
+                    fontSize: 18,
+                    fontWeight: FontWeight.w700),
+              ),
+              subtitle:
+                  demo is _ExternalScene ? Text(demo.url.toString()) : null,
+              onTap: () {
+                if (demo is _ExternalScene) {
+                  launchUrl(demo.url);
+                  return;
+                }
+                Navigator.push(context, MaterialPageRoute(builder: (context) {
+                  return Demo(text: demo.title, child: demo.build() as Widget);
+                }));
+              },
+            ),
+          );
+        },
+      ),
+    );
+  }
+}
+
+class Demo extends StatelessWidget {
+  const Demo({
+    super.key,
+    required this.text,
+    required this.child,
+  });
+
+  final String text;
+  final Widget child;
+
+  @override
+  Widget build(BuildContext context) {
+    // return child;
+    return Scaffold(
+      appBar: AppBar(title: Text(text)),
+      body: Center(
+        child: Navigator(
+          onGenerateRoute: (settings) =>
+              MaterialPageRoute(builder: (context) => child),
+        ),
+      ),
+    );
+  }
+}
+
+abstract class _Scene<T> {
+  final String title;
+  final T Function() build;
+  final String? thumbnail;
+
+  const _Scene({
+    required this.title,
+    required this.build,
+    this.thumbnail,
+  });
+}
+
+class _SampleScene extends _Scene<Widget> {
+  const _SampleScene({
+    required super.title,
+    required super.build,
+    super.thumbnail,
+  });
+}
+
+class _ExternalScene extends _Scene<Uri> {
+  final Uri url;
+
+  _ExternalScene({
+    required super.title,
+    required this.url,
+    super.thumbnail,
+  }) : super(build: () => url);
+}