--- conflicted
+++ resolved
@@ -21,8 +21,9 @@
   /// defaults to capture translucent("empty") areas.
   final HitTestBehavior pointerBehaviour;
 
-  /// Wraps the [CustomPaint] in an expanded SizedBox
+  /// Wraps the [CustomPaint] in an [SizedBox.expand()]
   /// so it takes the available space in the parent.
+  /// Warning: will not work with inside Flex Widgets.
   final bool autoSize;
 
   const SceneBuilderWidget({
@@ -31,9 +32,8 @@
     this.child,
     this.painterIsComplex = true,
     this.mouseOpaque = true,
-    this.autoSize = true,
     this.pointerBehaviour = HitTestBehavior.translucent,
-    this.autoSize = true,
+    this.autoSize = false,
   }) : super(key: key);
 
   @override
@@ -49,6 +49,18 @@
     _controller = widget.builder();
     _controller.resolveWindowBounds = _getRenderObjectWindowBounds;
     _controller.$init();
+    WidgetsBinding.instance!.addPostFrameCallback((timeStamp) {
+      if (context.size?.isEmpty == true) {
+        trace("""WARNING:
+`SceneBuilderWidget` is being rendered without layout, empty sized.
+You will not be able to interact with touches or mouse and the Stage dimensions will report 0.
+To fix this, you can wrap `SceneBuilderWidget()` in a `SizedBox()` or any other Widget to constrain the size.
+Or you can set `SceneBuilderWidget(autoSize: true)`, which will use internally a `SizedBox.expand()` as parent widget.
+Use `Expanded()` or `Flexible()` in Flex Widgets like Column() or Row().
+"""
+        );
+      }
+    });
   }
 
   GRect? _getRenderObjectWindowBounds() {
@@ -88,10 +100,6 @@
         child: child,
       );
     }
-<<<<<<< HEAD
-
-=======
->>>>>>> a2e41471
     var converter = _controller.$inputConverter;
     if (_controller.config.usePointer) {
       child = MouseRegion(
