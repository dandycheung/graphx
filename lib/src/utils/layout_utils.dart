import 'package:flutter/widgets.dart';

import '../../graphx.dart';

/// roipeker 2021
/// some utility functions to layout DisplayObjects:
///   - LayoutUtils.row
///   - LayoutUtils.col
///   - LayoutUtils.grid
///   - LayoutUtils.wrap

class LayoutUtils {
  static Color debugColor = kColorMagenta.withOpacity(.1);

  /// behaviour to image resizing in a parent container.
  /// `objW` and `objH` if provided, should be the original size of the asset.
  /// `canvasW` and `canvasH`, are the actual target bounds where you wanna
  /// resize your image.
  /// `fit` behaves pretty much the same as in Flutter.
  /// the optional `reposition` has a very rustic implementation to center or
  /// not the object after the resize... (only validates for `Alignment.center`)
  static void objectFit(GDisplayObject object, {
    BoxFit fit = BoxFit.cover,
    double? objW,
    double? objH,
    required double canvasW,
    required double canvasH,
    bool reposition = false,
  }) {
    if (objW == null || objH == null) {
      /// calculate real objects bounds.
      if (object is GBitmap) {
        objW ??= object.texture!.width;
        objH ??= object.texture!.height;
      } else {
        final bounds = object.bounds!;
        objW ??= bounds.width;
        objH ??= bounds.height;
      }
    }
    var r1 = objW! / objH!;
    var r2 = canvasW / canvasH;

    if (fit == BoxFit.scaleDown) {
      fit = objW > canvasW || objH > canvasH ? BoxFit.contain : BoxFit.none;
    }

    if (fit == BoxFit.cover) {
      if (r2 > r1) {
        object.width = canvasW;
        object.scaleY = object.scaleX;
      } else {
        object.height = canvasH;
        object.scaleX = object.scaleY;
      }
    } else if (fit == BoxFit.contain) {
      if (r1 > r2) {
        object.width = canvasW;
        object.scaleY = object.scaleX;
      } else {
        object.height = canvasH;
        object.scaleX = object.scaleY;
      }
    } else if (fit == BoxFit.fill) {
      object.width = canvasW;
      object.height = canvasH;
    } else if (fit == BoxFit.none) {
      object.width = objW;
      object.height = objH;
    } else if (fit == BoxFit.fitHeight) {
      object.height = canvasH;
      object.scaleX = object.scaleY;
    } else if (fit == BoxFit.fitWidth) {
      object.width = canvasW;
      object.scaleY = object.scaleX;
    }

    /// position.
    if (reposition) {
      if (object.pivotX == 0) {
        object.x = (canvasW - object.width) / 2;
        object.y = (canvasH - object.height) / 2;
      } else {
        object.x = canvasW / 2;
        object.y = canvasH / 2;
      }
    }
  }

  /// basic wrap functionality, if you define `width` it will be horizontal
  /// if you define the `height` it will be vertical.
  static void wrap(List<GDisplayObject> items, {
    double gapX = 0,
    double gapY = 0,
    double width = 0,
    double height = 0,
    double startX = 0,
    double startY = 0,
  }) {
    assert(width > 0 || height > 0);
    final numItems = items.length;
    var cx = .0,
        cy = .0,
        lineS = .0;
    if (width <= 0) {
      for (var i = 0; i < numItems; ++i) {
        var itm = items[i];
        itm.x = startX + cx;
        itm.y = startY + cy;
        lineS = Math.max(itm.width, lineS);
        cy += itm.height;
        if (cy < height) {
          cy += gapY;
        } else {
          cy = 0;
          cx += (lineS + gapX);
          lineS = 0;
        }
      }
    } else {
      for (var i = 0; i < numItems; ++i) {
        var itm = items[i];
        itm.x = startX + cx;
        itm.y = startY + cy;
        lineS = Math.max(itm.height, lineS);
        cx += itm.width;
        if (cx < width) {
          cx += gapX;
        } else {
          cx = 0;
          cy += (lineS + gapY);
          lineS = 0;
        }
      }
    }
  }

  /// Simplistic grid approach that requires you pass the amount
  /// of `cols`.
  static void grid(List<GDisplayObject> items, {
    double gapX = 0,
    double gapY = 0,
    int rows = 0,
    required int cols,
    double width = 0,
    double height = 0,
    double startX = 0,
    double startY = 0,
  }) {
    final numItems = items.length;

    /// calculate max item width.
    var maxItemW = .0,
        maxItemH = .0;

    /// default to start.
    for (var i = 0; i < numItems; ++i) {
      var itm = items[i];
      maxItemW = Math.max(itm.width, maxItemW);
      maxItemH = Math.max(itm.height, maxItemH);
    }
    for (var i = 0; i < numItems; ++i) {
      var itm = items[i];
      var idx = i % cols;
      var idy = i ~/ cols;
      itm.x = startX + idx * (maxItemW + gapX);
      itm.y = startY + idy * (maxItemH + gapY);
    }
  }

  /// Aligns `items` in a column, similar to Flutter's Column(), but you can
  /// define the "padding" with `gap`. If you `mask` the items parent will be
  /// clipped. Make sure all items belongs to the same parent.
  ///   /// `debug` will show a red rectangle in the area defined by the items.
  static void col(List<GDisplayObject> items, {
    double gap = 0,
    double startX = 0,
    double startY = 0,
    double width = 0,
    double height = 0,
    MainAxisAlignment axisAlign = MainAxisAlignment.start,
    CrossAxisAlignment crossAlign = CrossAxisAlignment.start,
    bool mask = false,
    bool debug = false,
  }) {
    var currentY = .0,
        maxW = .0,
        maxH = .0,
        itemsH = .0;
    final numItems = items.length;
    if(numItems==0){
      return ;
    }
    /// default to start.
    for (var i = 0; i < numItems; ++i) {
      var itm = items[i];
      itm.y = startY + currentY;
      itm.x = startX;
      maxW = Math.max(maxW, itm.width);
      var itmH = itm.height;
      itemsH += itmH;
      currentY += itmH + gap;
    }

    if (width <= 0) {
      width = maxW;
    }

    final parent = items.first.parent as GSprite?;
    final hasSize = width > 0 && height > 0;
    if (debug && parent != null && hasSize) {
      final g = parent.graphics;
      g.beginFill(debugColor).drawRect(startX, startY, width, height).endFill();
    }

    maxH = currentY - gap;
    currentY = 0;
    if (mask && parent != null && hasSize) {
      parent.maskRect = GRect(startX, startY, width, height);
    }
    if (crossAlign == CrossAxisAlignment.center) {
      for (var i = 0; i < numItems; ++i) {
        var itm = items[i];
        itm.x = startX + (width - itm.width) / 2;
      }
    } else if (crossAlign == CrossAxisAlignment.end) {
      for (var i = 0; i < numItems; ++i) {
        var itm = items[i];
        itm.x = startX + width - itm.width;
      }
    }

    if (axisAlign == MainAxisAlignment.center) {
      var centerY = (height - maxH) / 2;
      startY += centerY;
      for (var i = 0; i < numItems; ++i) {
        var itm = items[i];
        itm.y = startY + currentY;
        currentY += itm.width + gap;
      }
    } else if (axisAlign == MainAxisAlignment.end) {
      startY += height - maxH;
      for (var i = 0; i < numItems; ++i) {
        var itm = items[i];
        itm.y = startY + currentY;
        currentY += itm.height + gap;
      }
    } else if (axisAlign == MainAxisAlignment.spaceEvenly) {
      /// calculate gap.
      gap = (height - itemsH) / (numItems + 1);
      startY += gap;
      for (var i = 0; i < numItems; ++i) {
        var itm = items[i];
        itm.y = startY + currentY;
        currentY += itm.height + gap;
      }
    } else if (axisAlign == MainAxisAlignment.spaceBetween) {
      gap = (height - itemsH) / (numItems - 1);
      for (var i = 0; i < numItems; ++i) {
        var itm = items[i];
        itm.y = startY + currentY;
        currentY += itm.height + gap;
      }
    } else if (axisAlign == MainAxisAlignment.spaceAround) {
      gap = (height - itemsH) / (numItems);
      startY += gap / 2;
      for (var i = 0; i < numItems; ++i) {
        var itm = items[i];
        itm.y = startY + currentY;
        currentY += itm.height + gap;
      }
    }
  }

  /// Aligns `items` in a row, similar to Flutter's Row(), but you can
  /// define the "padding" with `gap`. If you `mask` the items parent will be
  /// clipped. Make sure all items belongs to the same parent.
  /// `debug` will show a red rectangle in the area defined by the items.
  static void row(List<GDisplayObject> items, {
    double gap = 0,
    double startX = 0,
    double startY = 0,
    double width = 0,
    double height = 0,
    MainAxisAlignment axisAlign = MainAxisAlignment.start,
    CrossAxisAlignment crossAlign = CrossAxisAlignment.start,
    bool mask = false,
    bool debug = false,
  }) {
    var currentX = .0,
        maxH = .0,
        maxW = .0,
        itemsW = .0;
    final numItems = items.length;
<<<<<<< HEAD
    if (numItems == 0) {
      return;
=======
    if(numItems==0){
      return ;
>>>>>>> a2e41471
    }

    /// default to start.
    for (var i = 0; i < numItems; ++i) {
      var itm = items[i];
      itm.y = startY;
      itm.x = startX + currentX;
      maxH = Math.max(maxH, itm.height);
<<<<<<< HEAD
      var itmW = itm.width;
=======
      double itmW = itm.width;
>>>>>>> a2e41471
      if (itm is GText && itmW.isInfinite) {
        itmW = itm.textWidth;
      }
      itemsW += itmW;
      currentX += itmW + gap;
    }

    if (height <= 0) {
      height = maxH;
    }

    final parent = items.first.parent as GSprite?;
    final hasSize = width > 0 && height > 0;
    if (debug && parent != null && hasSize) {
      final g = parent.graphics;
      g.beginFill(debugColor).drawRect(startX, startY, width, height).endFill();
    }

    maxW = currentX - gap;
    currentX = 0;
    if (mask && parent != null && hasSize) {
      parent.maskRect = GRect(startX, startY, width, height);
    }
    if (crossAlign == CrossAxisAlignment.center) {
      for (var i = 0; i < numItems; ++i) {
        var itm = items[i];
        itm.y = startY + (height - itm.height) / 2;
      }
    } else if (crossAlign == CrossAxisAlignment.end) {
      for (var i = 0; i < numItems; ++i) {
        var itm = items[i];
        itm.y = startY + height - itm.height;
      }
    }

    if (axisAlign == MainAxisAlignment.center) {
      var centerX = (width - maxW) / 2;
      startX += centerX;
      for (var i = 0; i < numItems; ++i) {
        var itm = items[i];
        itm.x = startX + currentX;
<<<<<<< HEAD
        var itmW = itm.width;
=======
        double itmW = itm.width;
>>>>>>> a2e41471
        if (itm is GText && itmW.isInfinite) {
          itmW = itm.textWidth;
        }
        currentX += itmW + gap;
      }
    } else if (axisAlign == MainAxisAlignment.end) {
      startX += width - maxW;
      for (var i = 0; i < numItems; ++i) {
        var itm = items[i];
        itm.x = startX + currentX;
        double itmW = itm.width;
        if (itm is GText && itmW.isInfinite) {
          itmW = itm.textWidth;
        }
        currentX += itmW + gap;
      }
    } else if (axisAlign == MainAxisAlignment.spaceEvenly) {
      /// calculate gap.
      gap = (width - itemsW) / (numItems + 1);
      startX += gap;
      for (var i = 0; i < numItems; ++i) {
        var itm = items[i];
        itm.x = startX + currentX;
<<<<<<< HEAD
        var itmW = itm.width;
=======
        double itmW = itm.width;
>>>>>>> a2e41471
        if (itm is GText && itmW.isInfinite) {
          itmW = itm.textWidth;
        }
        currentX += itmW + gap;
      }
    } else if (axisAlign == MainAxisAlignment.spaceBetween) {
      gap = (width - itemsW) / (numItems - 1);
      for (var i = 0; i < numItems; ++i) {
        var itm = items[i];
        itm.x = startX + currentX;
<<<<<<< HEAD
        var itmW = itm.width;
=======
        double itmW = itm.width;
>>>>>>> a2e41471
        if (itm is GText && itmW.isInfinite) {
          itmW = itm.textWidth;
        }
        currentX += itmW + gap;
      }
    } else if (axisAlign == MainAxisAlignment.spaceAround) {
      gap = (width - itemsW) / (numItems);
      startX += gap / 2;
      for (var i = 0; i < numItems; ++i) {
        var itm = items[i];
        itm.x = startX + currentX;
<<<<<<< HEAD
        var itmW = itm.width;
=======
        double itmW = itm.width;
>>>>>>> a2e41471
        if (itm is GText && itmW.isInfinite) {
          itmW = itm.textWidth;
        }
        currentX += itmW + gap;
      }
    }
  }
}<|MERGE_RESOLUTION|>--- conflicted
+++ resolved
@@ -19,7 +19,8 @@
   /// `fit` behaves pretty much the same as in Flutter.
   /// the optional `reposition` has a very rustic implementation to center or
   /// not the object after the resize... (only validates for `Alignment.center`)
-  static void objectFit(GDisplayObject object, {
+  static void objectFit(
+    GDisplayObject object, {
     BoxFit fit = BoxFit.cover,
     double? objW,
     double? objH,
@@ -89,7 +90,8 @@
 
   /// basic wrap functionality, if you define `width` it will be horizontal
   /// if you define the `height` it will be vertical.
-  static void wrap(List<GDisplayObject> items, {
+  static void wrap(
+    List<GDisplayObject> items, {
     double gapX = 0,
     double gapY = 0,
     double width = 0,
@@ -99,9 +101,7 @@
   }) {
     assert(width > 0 || height > 0);
     final numItems = items.length;
-    var cx = .0,
-        cy = .0,
-        lineS = .0;
+    var cx = .0, cy = .0, lineS = .0;
     if (width <= 0) {
       for (var i = 0; i < numItems; ++i) {
         var itm = items[i];
@@ -137,7 +137,8 @@
 
   /// Simplistic grid approach that requires you pass the amount
   /// of `cols`.
-  static void grid(List<GDisplayObject> items, {
+  static void grid(
+    List<GDisplayObject> items, {
     double gapX = 0,
     double gapY = 0,
     int rows = 0,
@@ -150,8 +151,7 @@
     final numItems = items.length;
 
     /// calculate max item width.
-    var maxItemW = .0,
-        maxItemH = .0;
+    var maxItemW = .0, maxItemH = .0;
 
     /// default to start.
     for (var i = 0; i < numItems; ++i) {
@@ -172,7 +172,8 @@
   /// define the "padding" with `gap`. If you `mask` the items parent will be
   /// clipped. Make sure all items belongs to the same parent.
   ///   /// `debug` will show a red rectangle in the area defined by the items.
-  static void col(List<GDisplayObject> items, {
+  static void col(
+    List<GDisplayObject> items, {
     double gap = 0,
     double startX = 0,
     double startY = 0,
@@ -183,14 +184,12 @@
     bool mask = false,
     bool debug = false,
   }) {
-    var currentY = .0,
-        maxW = .0,
-        maxH = .0,
-        itemsH = .0;
+    var currentY = .0, maxW = .0, maxH = .0, itemsH = .0;
     final numItems = items.length;
-    if(numItems==0){
-      return ;
-    }
+    if (numItems == 0) {
+      return;
+    }
+
     /// default to start.
     for (var i = 0; i < numItems; ++i) {
       var itm = items[i];
@@ -276,7 +275,8 @@
   /// define the "padding" with `gap`. If you `mask` the items parent will be
   /// clipped. Make sure all items belongs to the same parent.
   /// `debug` will show a red rectangle in the area defined by the items.
-  static void row(List<GDisplayObject> items, {
+  static void row(
+    List<GDisplayObject> items, {
     double gap = 0,
     double startX = 0,
     double startY = 0,
@@ -287,18 +287,10 @@
     bool mask = false,
     bool debug = false,
   }) {
-    var currentX = .0,
-        maxH = .0,
-        maxW = .0,
-        itemsW = .0;
+    var currentX = .0, maxH = .0, maxW = .0, itemsW = .0;
     final numItems = items.length;
-<<<<<<< HEAD
     if (numItems == 0) {
       return;
-=======
-    if(numItems==0){
-      return ;
->>>>>>> a2e41471
     }
 
     /// default to start.
@@ -307,11 +299,7 @@
       itm.y = startY;
       itm.x = startX + currentX;
       maxH = Math.max(maxH, itm.height);
-<<<<<<< HEAD
       var itmW = itm.width;
-=======
-      double itmW = itm.width;
->>>>>>> a2e41471
       if (itm is GText && itmW.isInfinite) {
         itmW = itm.textWidth;
       }
@@ -353,11 +341,7 @@
       for (var i = 0; i < numItems; ++i) {
         var itm = items[i];
         itm.x = startX + currentX;
-<<<<<<< HEAD
-        var itmW = itm.width;
-=======
-        double itmW = itm.width;
->>>>>>> a2e41471
+        var itmW = itm.width;
         if (itm is GText && itmW.isInfinite) {
           itmW = itm.textWidth;
         }
@@ -368,7 +352,7 @@
       for (var i = 0; i < numItems; ++i) {
         var itm = items[i];
         itm.x = startX + currentX;
-        double itmW = itm.width;
+        var itmW = itm.width;
         if (itm is GText && itmW.isInfinite) {
           itmW = itm.textWidth;
         }
@@ -381,11 +365,7 @@
       for (var i = 0; i < numItems; ++i) {
         var itm = items[i];
         itm.x = startX + currentX;
-<<<<<<< HEAD
-        var itmW = itm.width;
-=======
-        double itmW = itm.width;
->>>>>>> a2e41471
+        var itmW = itm.width;
         if (itm is GText && itmW.isInfinite) {
           itmW = itm.textWidth;
         }
@@ -396,11 +376,7 @@
       for (var i = 0; i < numItems; ++i) {
         var itm = items[i];
         itm.x = startX + currentX;
-<<<<<<< HEAD
-        var itmW = itm.width;
-=======
-        double itmW = itm.width;
->>>>>>> a2e41471
+        var itmW = itm.width;
         if (itm is GText && itmW.isInfinite) {
           itmW = itm.textWidth;
         }
@@ -412,11 +388,7 @@
       for (var i = 0; i < numItems; ++i) {
         var itm = items[i];
         itm.x = startX + currentX;
-<<<<<<< HEAD
-        var itmW = itm.width;
-=======
-        double itmW = itm.width;
->>>>>>> a2e41471
+        var itmW = itm.width;
         if (itm is GText && itmW.isInfinite) {
           itmW = itm.textWidth;
         }
