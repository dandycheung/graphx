--- conflicted
+++ resolved
@@ -43,20 +43,6 @@
     stage.onMouseMove.add(_handleDrag);
   }
 
-<<<<<<< HEAD
-
-  // TODO what this do
-  DisplayObject get dropTarget {
-    if ($parent == null) return null;
-    if (!$hasVisibleArea || !inStage) return null;
-    if ($parent.children.length > 1) {
-      GxRect rect;
-      $parent.children.forEach((child) {
-        child.getBounds($parent, rect);
-      });
-    }
-  }
-=======
   // DisplayObject get dropTarget {
   //   if ($parent == null || !$hasVisibleArea || !inStage) return null;
   //   if ($parent.children.length > 1) {
@@ -66,7 +52,6 @@
   //     });
   //   }
   // }
->>>>>>> 376379e7
 
   void _handleDrag(MouseInputData input) {
     if (this != $currentDrag) {
