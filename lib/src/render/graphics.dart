import 'dart:typed_data';
import 'dart:ui' as ui;

import 'package:flutter/painting.dart';

import '../../graphx.dart';

enum GradientType {
  linear,
  radial,
  sweep,
}

class Graphics with RenderUtilMixin implements GxRenderable {
  final _drawingQueue = <GraphicsDrawingData?>[];
  GraphicsDrawingData? _currentDrawing = GraphicsDrawingData(null, Path());
  double alpha = 1;

  static final GMatrix _helperMatrix = GMatrix();

  Graphics? mask;

  bool isMask = false;

  Path? get _path => _currentDrawing!.path;

  static final Path stageRectPath = Path();

  static void updateStageRect(GRect rect) {
    stageRectPath.reset();
    stageRectPath.addRect(rect.toNative());
  }

  void dispose() {
    mask = null;
    _drawingQueue.clear();
    _currentDrawing = null;
  }

  List<GraphicsDrawingData?> get drawingQueue => _drawingQueue;

  void copyFrom(Graphics other, [bool deepClone = false]) {
    _drawingQueue.clear();
    for (final command in other._drawingQueue) {
      _drawingQueue.add(command!.clone(deepClone, deepClone));
    }
    mask = other.mask;
    alpha = other.alpha;
    _currentDrawing = other._currentDrawing?.clone();
  }

  /// Getting all paths bounds is more "accurate" when the object is rotated.
  /// cause it calculates each transformed matrix individually. But it has
  /// a bigger CPU hit.
  /// In [Graphics] "paths" are separated by [Paint] drawing commands:
  /// [beginFill()] and [lineStyle()]
  List<GRect> getAllBounds([List<GRect>? out]) {
    out ??= <GRect>[];
    for (var e in _drawingQueue) {
      final pathRect = e?.path?.getBounds();
      if (pathRect == null) break;
      out.add(GRect.fromNative(pathRect));
    }
    return out;
  }

  @override
  GRect getBounds([GRect? out]) {
    Rect? r;
    for (var e in _drawingQueue) {
      final pathRect = e?.path?.getBounds();
      if (pathRect == null) break;
      if (r == null) {
        r = pathRect;
      } else {
        r = r.expandToInclude(pathRect);
      }
    }
    final result = r ?? Rect.zero;
    if (out == null) {
      out = GRect.fromNative(result);
    } else {
      out.setTo(result.left, result.top, result.width, result.height);
    }
    return out;
  }

  bool hitTest(GPoint localPoint, [bool useShape = false]) {
    if (useShape) {
      final point = Offset(
        localPoint.x,
        localPoint.y,
      );
      for (var e in _drawingQueue) {
        if (e!.path!.contains(point)) return true;
      }
      return false;
    } else {
//      return getBounds().contains(Offset(x, y));
      return getBounds().contains(
        localPoint.x,
        localPoint.y,
      );
    }
  }

  Graphics clear() {
    _drawingQueue.clear();
    _holeMode = false;
    _currentDrawing = GraphicsDrawingData(null, Path());
    return this;
  }

  Graphics beginBitmapFill(
    GTexture texture, [
    GMatrix? matrix,
    bool repeat = false,
    bool smooth = false,
  ]) {
    if (_holeMode) return this;
    final fill = Paint();
    fill.style = PaintingStyle.fill;
    fill.isAntiAlias = smooth;
    var tileMode = !repeat ? TileMode.clamp : TileMode.repeated;
    matrix ??= _helperMatrix;
    fill.shader = ImageShader(
      texture.root!,
      tileMode,
      tileMode,
      matrix.toNative().storage,
    );
    _addFill(fill);
    _currentDrawing!.shaderTexture = texture;
    return this;
  }

  Graphics beginFill(Color color, [bool antiAlias = true]) {
    if (_holeMode) return this;
    final fill = Paint();
    fill.style = PaintingStyle.fill;
    fill.isAntiAlias = antiAlias;
<<<<<<< HEAD
=======
    // fill.color = Color(color).withOpacity(alpha.clamp(0.0, 1.0));
>>>>>>> a2e41471
    fill.color = color;
    _addFill(fill);
    return this;
  }

  Graphics drawPicture(ui.Picture picture) {
    _drawingQueue.add(GraphicsDrawingData()..picture = picture);
    return this;
  }

  // void drawImage(Image img) {}

  Graphics endFill() {
    if (_holeMode) {
      endHole();
    }
    _currentDrawing = GraphicsDrawingData(null, Path());
    return this;
  }

  Graphics lineStyle([
    double thickness = 0.0,
    Color color = kColorBlack,
    bool pixelHinting = true,
    StrokeCap? caps,
    StrokeJoin? joints,
    double miterLimit = 3.0,
  ]) {
    alpha;
    alpha = alpha.clamp(0.0, 1.0);
    final paint = Paint();
    paint.style = PaintingStyle.stroke;
    paint.color = color;
    // paint.color = Color(color).withOpacity(alpha);
    paint.strokeWidth = thickness;
    paint.isAntiAlias = pixelHinting;
    paint.strokeCap = caps ?? StrokeCap.butt;
    paint.strokeJoin = joints ?? StrokeJoin.miter;
    if (SystemUtils.usingSkia) {
      paint.strokeMiterLimit = miterLimit;
    }
    _addFill(paint);
    return this;
  }

  /// For [GradientType.radial], `end` is used for [RadialGradient.focal], check
  /// the [RadialGradient] docs to understand the relation with [focalRadius]
  Graphics beginGradientFill(
    GradientType type,
    List<Color> colors, {
    List<double>? ratios,
    Alignment? begin,
    Alignment? end,
    double rotation = 0,
    TileMode tileMode = TileMode.clamp,
    Rect? gradientBox,

    /// only radial
    double radius = 0.5,
    double focalRadius = 0.0,

    /// only sweep
    double sweepStartAngle = 0.0,
    double sweepEndAngle = 6.2832,
  }) {
    final gradient = _createGradient(
      type,
      colors,
      ratios,
      begin,
      end,
      rotation,
      radius,
      focalRadius,
      sweepStartAngle,
      sweepEndAngle,
      tileMode,
    );
    final paint = Paint();
    paint.style = PaintingStyle.fill;
    paint.isAntiAlias = true;
    _addFill(paint);
    if (gradientBox != null) {
      _currentDrawing!.fill!.shader = gradient.createShader(gradientBox);
    } else {
      _currentDrawing!.gradient = gradient;
    }
    return this;
  }

  Gradient _createGradient(
    GradientType type,
    List<Color> colors, [
    List<double>? ratios,
    Alignment? begin,
    Alignment? end,
    double rotation = 0,

    /// only radial
    double radius = 0.5,
    double focalRadius = 0.0,

    /// only sweep
    double sweepStartAngle = 0.0,
    double sweepEndAngle = 6.2832,
    TileMode tileMode = TileMode.clamp,
  ]) {
    final transform = GradientRotation(rotation);
    if (type == GradientType.radial) {
      return RadialGradient(
        center: begin ?? Alignment.center,
        focal: end,
        radius: radius,
        colors: colors,
        stops: ratios,
        tileMode: tileMode,
        focalRadius: focalRadius,
        transform: transform,
      );
    } else if (type == GradientType.sweep) {
      return SweepGradient(
        center: begin ?? Alignment.center,
        colors: colors,
        stops: ratios,
        tileMode: tileMode,
        transform: transform,
        startAngle: sweepStartAngle,
        endAngle: sweepEndAngle,
      );
    }
    return LinearGradient(
      colors: colors,
      stops: ratios,
      begin: begin ?? Alignment.centerLeft,
      end: end ?? Alignment.centerRight,
      tileMode: tileMode,
      transform: transform,
    );
  }

  /// Uses a gradient shader for the current `lineStyle`.
  /// For `GradientType.linear`, `Alignment begin` represents the start, for
  /// `GradientType.radial` and `GradientType.sweep` represents the center.
  /// Also for `GradientType.radial`, `Alignment end` represents the focalPoint.
  /// So make sure to increase the `radius` if you use a focalPoint alignment
  /// different than the center (meaning `begin!=end`).
  Graphics lineGradientStyle(
    GradientType type,
    List<Color> colors, {
    List<double>? ratios,
    Alignment? begin,
    Alignment? end,
    double rotation = 0,

    /// only `GradientType.radial`
    double radius = 0.5,
    double focalRadius = 0.0,

    /// only `GradientType.sweep`
    double sweepStartAngle = 0.0,
    double sweepEndAngle = 6.2832,

    /// manually define the bounding box of the Gradient shader.
    Rect? gradientBox,

    /// when the gradient box is different than the object bounds, you can
    /// see the `tileMode` behaviour.
    TileMode tileMode = TileMode.clamp,
  }) {
    /// actual paint must be stroke.
    assert(_currentDrawing!.fill!.style == PaintingStyle.stroke);

    final gradient = _createGradient(
      type,
      colors,
      ratios,
      begin,
      end,
      rotation,
      radius,
      focalRadius,
      sweepStartAngle,
      sweepEndAngle,
      tileMode,
    );
    if (gradientBox != null) {
      _currentDrawing!.fill!.shader = gradient.createShader(gradientBox);
    } else {
      _currentDrawing!.gradient = gradient;
    }
    return this;
  }

  Graphics lineBitmapStyle(
    GTexture texture, [
    GMatrix? matrix,
    bool repeat = true,
    bool smooth = false,
  ]) {
    /// actual paint must be stroke.
    assert(_currentDrawing!.fill!.style == PaintingStyle.stroke);
    if (_holeMode) return this;
    final fill = _currentDrawing!.fill!;
    fill.isAntiAlias = smooth;
    var tileMode = !repeat ? TileMode.clamp : TileMode.repeated;
    matrix ??= _helperMatrix;
    fill.shader = ImageShader(
      texture.root!,
      tileMode,
      tileMode,
      matrix.toNative().storage,
    );
    // _addFill(fill);
    return this;
  }

  Graphics moveTo(double x, double y) {
    _path!.moveTo(x, y);
    return this;
  }

  Graphics lineTo(double x, double y) {
    _path!.lineTo(x, y);
    return this;
  }

  Graphics closePath() {
    _path!.close();
    return this;
  }

  Graphics cubicCurveTo(
    double controlX1,
    double controlY1,
    double controlX2,
    double controlY2,
    double anchorX,
    double anchorY,
  ) {
    _path!
        .cubicTo(controlX1, controlY1, controlX2, controlY2, anchorX, anchorY);
    return this;
  }

  Graphics curveTo(
    double controlX,
    double controlY,
    double anchorX,
    double anchorY,
  ) {
    _path!.quadraticBezierTo(controlX, controlY, anchorX, anchorY);
    return this;
  }

  Graphics conicCurveTo(
    double controlX,
    double controlY,
    double anchorX,
    double anchorY,
    double weight, [
    bool relative = false,
  ]) {
    if (!relative) {
      _path!.conicTo(controlX, controlY, anchorX, anchorY, weight);
    } else {
      _path!.relativeConicTo(controlX, controlY, anchorX, anchorY, weight);
    }
    return this;
  }

  Graphics drawCircle(double x, double y, double radius) {
    final pos = Offset(x, y);
    final circ = Rect.fromCircle(center: pos, radius: radius);
    _path!.addOval(circ);
    return this;
  }

  Graphics drawEllipse(double x, double y, double radiusX, double radiusY) {
    final pos = Offset(x, y);
    _path!.addOval(
      Rect.fromCenter(
        center: pos,
        width: radiusX * 2,
        height: radiusY * 2,
      ),
    );
    return this;
  }

  Graphics drawGRect(GRect rect) {
    _path!.addRect(rect.toNative());
    return this;
  }

  Graphics drawRect(double x, double y, double width, double height) {
    final r = Rect.fromLTWH(x, y, width, height);
    _path!.addRect(r);
    return this;
  }

  Graphics drawRoundRectComplex(
    double x,
    double y,
    double width,
    double height, [
    double topLeftRadius = 0,
    double topRightRadius = 0,
    double bottomLeftRadius = 0,
    double bottomRightRadius = 0,
  ]) {
    _path!.addRRect(
      RRect.fromLTRBAndCorners(
        x,
        y,
        x + width,
        y + height,
        topLeft: Radius.circular(topLeftRadius),
        topRight: Radius.circular(topRightRadius),
        bottomLeft: Radius.circular(bottomLeftRadius),
        bottomRight: Radius.circular(bottomRightRadius),
      ),
    );
    return this;
  }

  Graphics drawRoundRect(
    double x,
    double y,
    double width,
    double height,
    double ellipseWidth, [
    double? ellipseHeight,
  ]) {
    final r = RRect.fromLTRBXY(
      x,
      y,
      x + width,
      y + height,
      ellipseWidth,
      ellipseHeight ?? ellipseWidth,
    );
    _path!.addRRect(r);
    return this;
  }

  /// Draws a complex polygon from a List of `GPoint`.
  /// Is similar to use [moveTo] and [lineTo] methods but in one command..
  /// [closePolygon] will close the shape (defaults to `true`).
  /// See dart:ui [Path.addPolygon].
  Graphics drawPoly(List<GPoint> points, [bool closePolygon = true]) {
    final len = points.length;
    final list = List<Offset>.filled(len, Offset.zero);
    for (var i = 0; i < len; ++i) {
      list[i] = points[i].toNative();
    }
    _path!.addPolygon(list, true);
    return this;
  }

  void shiftPath(double x, double y, [bool modifyPreviousPaths = false]) {
    final offset = Offset(x, y);
    if (modifyPreviousPaths) {
      for (var command in _drawingQueue) {
        command?.path = command.path?.shift(offset);
      }
    } else {
      _currentDrawing?.path = _currentDrawing?.path?.shift(offset);
    }
  }

  Graphics arcOval(
    double cx,
    double cy,
    double radiusX,
    double radiusY,
    double startAngle,
    double sweepAngle,
  ) {
    _path!.addArc(
      Rect.fromCenter(
        center: Offset(cx, cy),
        width: radiusX * 2,
        height: radiusY * 2,
      ),
      startAngle,
      sweepAngle,
    );
    return this;
  }

  Graphics arc(
    double cx,
    double cy,
    double radius,
    double startAngle,
    double sweepAngle, [
    bool moveTo = false,
  ]) {
    if (sweepAngle == 0) return this;
    if (!moveTo) {
      _path!.arcTo(
        Rect.fromCircle(center: Offset(cx, cy), radius: radius),
        startAngle,
        sweepAngle,
        false,
      );
    } else {
      _path!.addArc(
        Rect.fromCircle(center: Offset(cx, cy), radius: radius),
        startAngle,
        sweepAngle,
      );
    }
    return this;
  }

  Graphics arcToPoint(
    double endX,
    double endY,
    double radius, [
    double rotation = 0.0,
    bool largeArc = false,
    bool clockwise = true,
    bool relativeMoveTo = false,
  ]) {
    if (radius == 0) return this;
    if (relativeMoveTo) {
      _path!.arcToPoint(
        Offset(endX, endY),
        radius: Radius.circular(radius),
        clockwise: clockwise,
        largeArc: largeArc,
        rotation: rotation,
      );
    } else {
      _path!.relativeArcToPoint(
        Offset(endX, endY),
        radius: Radius.circular(radius),
        clockwise: clockwise,
        largeArc: largeArc,
        rotation: rotation,
      );
    }

    return this;
  }

  Graphics drawPolygonFaces(
    double x,
    double y,
    double radius,
    int sides, [
    double rotation = 0,
  ]) {
<<<<<<< HEAD
    final points = List<Offset>.filled(sides, Offset(0, 0));
=======
    final points = List<Offset>.filled(sides, Offset.zero);
>>>>>>> a2e41471
    final rel = 2 * Math.PI / sides;
    for (var i = 1; i <= sides; ++i) {
      final px = x + radius * Math.cos(i * rel + rotation);
      final py = y + radius * Math.sin(i * rel + rotation);
      points[i - 1] = Offset(px, py);
    }
    _path!.addPolygon(points, true);
    return this;
  }

  Graphics drawStar(
    double x,
    double y,
    int points,
    double radius, [
    double? innerRadius,
    double rotation = 0,
  ]) {
    innerRadius ??= radius / 2;
    final startAngle = (-1 * Math.PI1_2) + rotation;
    final len = points * 2;
    final delta = Math.PI_2 / len;
    final polys = <Offset>[];
    for (var i = 0; i < len; ++i) {
      final r = i.isOdd ? innerRadius : radius;
      final a = i * delta + startAngle;
      polys.add(Offset(
        x + (r * Math.cos(a)),
        y + (r * Math.sin(a)),
      ));
    }
    _path!.addPolygon(polys, true);
    return this;
  }

  bool _holeMode = false;

  Graphics beginHole() {
    if (_holeMode) return this;
    _holeMode = true;
    _currentDrawing = GraphicsDrawingData(null, Path())..isHole = true;
    return this;
  }

  /// finishes the current `beginHole()` command.
  /// When `applyToCurrentQueue` is true, the drawing commands of the "hole"
  /// will be applied to the current elements of the drawing queue (not
  /// including future ones), when `applyToCurrentQueue` is false, it will
  /// only cut the "holes" in the last drawing command.
  Graphics endHole([bool applyToCurrentQueue = false]) {
    _holeMode = false;
    // apply to previous elements.
    if (!_currentDrawing!.isHole) {
      throw "Can't endHole() without starting a beginHole() command.";
//      return this;
    }
    final _holePath = _path!;
    _holePath.close();
    _currentDrawing = _drawingQueue.last;
    if (!applyToCurrentQueue) {
      _currentDrawing!.path = Path.combine(
        PathOperation.difference,
        _path!,
        _holePath,
      );
    } else {
      for (final cmd in _drawingQueue) {
        cmd!.path = Path.combine(
          PathOperation.difference,
          cmd.path!,
          _holePath,
        );
      }
    }
    return this;
  }

  void paintWithFill(Canvas canvas, Paint fill) {
    if (!_isVisible) return;
    for (var graph in _drawingQueue) {
      if (graph!.hasPicture) {
        canvas.drawPicture(graph.picture!);
        return;
      }
      canvas.drawPath(graph.path!, fill);
    }
  }

  Path getPaths() {
    var output = Path();
    if (SystemUtils.usingSkia) {
      for (var graph in _drawingQueue) {
        /// unsupported on web.
        output = Path.combine(PathOperation.union, output, graph!.path!);
      }
    } else {
      trace('Graphics.getPaths() is unsupported in the current platform.');
    }
    return output;
  }

  @override
  void paint(Canvas canvas) {
    // TODO : add mask support.
    if (isMask) {
      for (var graph in _drawingQueue) {
        canvas.clipPath(graph!.path!, doAntiAlias: false);
      }
      return;
    }
    _constrainAlpha();
    if (!_isVisible) return;

    for (var graph in _drawingQueue) {
      if (graph!.hasPicture) {
        canvas.drawPicture(graph.picture!);
        break;
      }
      final fill = graph.fill!;
      final baseColor = fill.color;
      if (baseColor.alpha == 0) break;

      /// calculate gradient.
      if (graph.hasGradient) {
        Rect? _bounds;
        if (graph.hasVertices) {
          _bounds = graph.vertices!.getBounds();
        } else {
          _bounds = graph.path!.getBounds();
        }

        /// TODO: try if this works to change the gradient
        /// opacity from the Shape.
        fill.color = baseColor.withOpacity(alpha);
        fill.shader = graph.gradient!.createShader(_bounds!);
      } else {
        if (alpha != 1) {
          fill.color = baseColor.withOpacity(baseColor.opacity * alpha);
        }
      }
      if (graph.hasVertices) {
        if (graph.vertices!.uvtData != null && graph.shaderTexture != null) {
          graph.vertices!.calculateUvt(graph.shaderTexture);
        }
        if (fill.style == PaintingStyle.stroke) {
          canvas.drawRawPoints(
            ui.PointMode.lines,
            graph.vertices!.rawPoints!,
            fill,
          );
        } else {
          canvas.drawVertices(
            graph.vertices!.rawData!,
            graph.vertices!.blendMode!,
            fill,
          );
        }
      } else {
        canvas.drawPath(graph.path!, fill);
      }

      fill.color = baseColor;
    }
  }

  void _addFill(Paint fill) {
    /// same type, create path.
    Path? path;
    if (_currentDrawing!.isSameType(fill)) {
      path = Path();
    } else {
      path = _currentDrawing?.path;
    }
    _currentDrawing = GraphicsDrawingData(fill, path);
    _drawingQueue.add(_currentDrawing);
  }

  bool get _isVisible => alpha > 0.0 || _drawingQueue.isEmpty;

  /// push a custom GraphicsDrawingData into the commands list.
  /// this way you can use the low level APIs as you please.
  /// When set `asCurrent` to `true`, it will be used as the current
  /// `GraphicsDrawingData` and you can keep modifying the internal path
  /// with `Graphics` commands.
  /// This should be used only if you are operating with `Path` and `Paint`
  /// directly.
  /// `x` and `y` can shift the Path coordinates.
  void pushData(
    GraphicsDrawingData data, [
    bool asCurrent = false,
    double? x,
    double? y,
  ]) {
    if (x != null && y != null && data.path != null) {
      data.path = data.path!.shift(Offset(x, y));
    }
    _drawingQueue.add(data);
    if (asCurrent) _currentDrawing = data;
  }

  /// removes the last `GraphicsDrawingData` from the drawing queue...
  /// This should be used only if you are operating with `Path` and `Paint`
  /// directly.
  GraphicsDrawingData? popData() {
    return _drawingQueue.removeLast();
  }

  /// removes, if enqueued, the specified `GraphicsDrawingData` instance from
  /// the drawing queue list.
  /// This should be used only if you are operating with `Path` and `Paint`
  /// directly.
  void removeData(GraphicsDrawingData data) {
    _drawingQueue.remove(data);
  }

  void _constrainAlpha() {
    alpha = alpha.clamp(0.0, 1.0);
  }

  /// Appends a native `Path` to the current drawing path,
  /// `x` and `y` can offset the target position, while `transform` can be used
  /// to rotated, scale, translate, the given shape.
  Graphics drawPath(
    Path path, [
    double x = 0,
    double y = 0,
    GMatrix? transform,
  ]) {
    _path!.addPath(
      path,
      Offset(x, y),
      matrix4: transform?.toNative()?.storage,
    );
    return this;
  }

  /// Draw a bunch of triangles in the Canvas, only supports
  /// solid fill or image (not a stroke).
  /// Doesn't use a Path(), but drawVertices()...
  Graphics drawTriangles(
    List<double> vertices, [
    List<int>? indices,
    List<double>? uvtData,
    List<int>? hexColors,
    BlendMode? blendMode = BlendMode.src,
    Culling culling = Culling.positive,
  ]) {
    /// will only work if it has a fill.
    assert(_currentDrawing != null);
    assert(_currentDrawing!.fill != null);
    _currentDrawing!.vertices = _GraphVertices(
      ui.VertexMode.triangles,
      vertices,
      indices,
      uvtData,
      hexColors,
      blendMode,
      culling,
    );
    return this;
  }
}

class GraphicsDrawingData {
  Path? path;
  Paint? fill;

  Gradient? gradient;
  ui.Picture? picture;
  bool isHole = false;

  /// for drawVertices()
  BlendMode blendMode = BlendMode.src;
  _GraphVertices? vertices;

  /// temporal storage to use with _GraphVertices
  GTexture? shaderTexture;

  bool get hasVertices => vertices != null;

  GraphicsDrawingData([this.fill, this.path]);

  bool get hasPicture => picture != null;

  bool get hasGradient => gradient != null;

  /// When cloning, we can pass fill and path by reference or make a deep copy.
  /// Mostly intended for direct `Graphics.pushData` and `Graphics.removeData`
  /// manipulation.
  GraphicsDrawingData clone([
    bool cloneFill = false,
    bool clonePath = false,
  ]) {
    final _fill = cloneFill ? fill?.clone() : fill;
    final _path = clonePath ? (path != null ? Path.from(path!) : null) : path;
    final _vertices = vertices;
    return GraphicsDrawingData(_fill, _path)
      ..gradient = gradient
      ..picture = picture
      ..blendMode = blendMode
      ..vertices = _vertices;
  }

  bool isSameType(Paint otherFill) => fill?.style == otherFill.style;
}

extension ExtSkiaPaintCustom on Paint {
  Paint clone([Paint? out]) {
    out ??= Paint();
    out.maskFilter = maskFilter;
    out.blendMode = blendMode;
    out.color = color;
    out.style = style;
    out.colorFilter = colorFilter;
    out.filterQuality = filterQuality;
    out.imageFilter = imageFilter;
    out.invertColors = invertColors;
    out.isAntiAlias = isAntiAlias;
    out.shader = shader;
    out.strokeCap = strokeCap;
    out.strokeJoin = strokeJoin;
    if (SystemUtils.usingSkia) {
      out.strokeMiterLimit = strokeMiterLimit;
    }
    out.strokeWidth = strokeWidth;
    return out;
  }
}

class _GraphVertices {
  List<double> vertices;
  List<double>? uvtData, adjustedUvtData;
  List<int>? colors, indices;
  BlendMode? blendMode;
  VertexMode? mode;
  Path? _path;
  Rect? _bounds;
  late bool _normalizedUvt;

  Float32List? _rawPoints;

  Float32List? get rawPoints {
    if (_rawPoints != null) return _rawPoints;
    var points = _GraphUtils.getTrianglePoints(this);
    _rawPoints = Float32List.fromList(points as List<double>);
    return _rawPoints;
  }

  Culling culling;

  /// check if uvt requires normalization.
  _GraphVertices(
    this.mode,
    this.vertices, [
    this.indices,
    this.uvtData,
    this.colors,
    this.blendMode = BlendMode.src,
    this.culling = Culling.positive,
  ]) {
    _normalizedUvt = false;
    final len = uvtData?.length ?? 0;
    if (uvtData != null && len > 6) {
      for (var i = 0; i < 6; ++i) {
        if (uvtData![i] <= 2.0) {
          _normalizedUvt = true;
        }
      }
      if (uvtData![len - 2] <= 2.0 || uvtData![len - 1] <= 2.0) {
        _normalizedUvt = true;
      }
    }
  }

  void reset() {
    _path?.reset();
    _rawData = null;
    _bounds = null;
  }

  Rect? getBounds() {
    if (_bounds != null) return _bounds;
    _bounds = computePath().getBounds();
    return _bounds;
  }

  Path computePath() => _path ??= _GraphUtils.getPathFromVertices(this);

  ui.Vertices? _rawData;

  ui.Vertices? get rawData {
    if (_rawData != null) return _rawData;
    // calculateCulling();
    Float32List? _textureCoordinates;
    Int32List? _colors;
    Uint16List? _indices;
    if (uvtData != null && adjustedUvtData != null) {
      _textureCoordinates =
          Float32List.fromList(adjustedUvtData as List<double>);
    }
    if (colors != null) _colors = Int32List.fromList(colors!);
    if (indices != null) _indices = Uint16List.fromList(indices!);
    _rawData = ui.Vertices.raw(
      VertexMode.triangles,
      Float32List.fromList(vertices),
      textureCoordinates: _textureCoordinates,
      colors: _colors,
      indices: _indices,
    );
    return _rawData;
  }

  void calculateUvt(GTexture? shaderTexture) {
    if (uvtData == null) return;
    if (!_normalizedUvt) {
      adjustedUvtData = uvtData;
    } else {
      /// make a ratio of the image size
<<<<<<< HEAD
      final imgW = shaderTexture!.width ?? 0;
      final imgH = shaderTexture.height ?? 0;
      adjustedUvtData = List<double>.filled(uvtData!.length, 0.0);
      for (var i = 0; i < uvtData!.length; i += 2) {
        adjustedUvtData![i] = uvtData![i] * imgW;
        adjustedUvtData![i + 1] = uvtData![i + 1] * imgH;
=======
      var imgW = shaderTexture.width;
      var imgH = shaderTexture.height;
      adjustedUvtData = List.from(uvtData);
      for (var i = 0; i < uvtData.length; i += 2) {
        adjustedUvtData[i] = uvtData[i] * imgW;
        adjustedUvtData[i + 1] = uvtData[i + 1] * imgH;
>>>>>>> a2e41471
      }
    }
  }

  void calculateCulling() {
    var i = 0;
    var offsetX = 0.0, offsetY = 0.0;
    var ind = indices;
    var v = vertices;
    var l = indices!.length;
    while (i < l) {
      var _a = i;
      var _b = i + 1;
      var _c = i + 2;

      var iax = ind![_a] * 2;
      var iay = ind[_a] * 2 + 1;
      var ibx = ind[_b] * 2;
      var iby = ind[_b] * 2 + 1;
      var icx = ind[_c] * 2;
      var icy = ind[_c] * 2 + 1;

      var x1 = v[iax] - offsetX;
      var y1 = v[iay] - offsetY;
      var x2 = v[ibx] - offsetX;
      var y2 = v[iby] - offsetY;
      var x3 = v[icx] - offsetX;
      var y3 = v[icy] - offsetY;

      switch (culling) {
        case Culling.positive:
          if (!_GraphUtils.isCCW(x1, y1, x2, y2, x3, y3)) {
            i += 3;
            continue;
          }
          break;

        case Culling.negative:
          if (_GraphUtils.isCCW(x1, y1, x2, y2, x3, y3)) {
            i += 3;
            continue;
          }
          break;
        default:
          break;
      }

      /// todo: finish implementation.
      i += 3;
    }
  }
}

class _GraphUtils {
  static bool isCCW(
    double x1,
    double y1,
    double x2,
    double y2,
    double x3,
    double y3,
  ) =>
      ((x2 - x1) * (y3 - y1) - (y2 - y1) * (x3 - x1)) < 0;

  // static List<Color> colorsFromHex(List<int> colors, List<double> alphas) {
  //   final _colors = List<Color>(colors.length); //<Color>[];
  //   for (var i = 0; i < colors.length; ++i) {
  //     final a = (alphas != null && i < alphas.length ? alphas[i] : 1.0);
  //     _colors[i] = Color(colors[i]).withOpacity(a);
  //   }
  //   return _colors;
  // }

  static final Path _helperPath = Path();

  static Path getPathFromVertices(_GraphVertices v) {
    var path = _helperPath;
    path.reset();
    final pos = v.vertices;
    var len = pos.length;
    final points = <Offset>[];
    for (var i = 0; i < len; i += 2) {
      points.add(Offset(pos[i], pos[i + 1]));
    }
    path.addPolygon(points, true);
    return path;
  }

  static List<double?> getTrianglePoints(_GraphVertices v) {
    var ver = v.vertices;
    var ind = v.indices;
    if (ind == null) {
      /// calculate
      var len = ver.length;
      var out = List<double>.filled(len * 2, 0.0);
      var j = 0;
      for (var i = 0; i < len; i += 6) {
        out[j++] = ver[i + 0];
        out[j++] = ver[i + 1];
        out[j++] = ver[i + 2];
        out[j++] = ver[i + 3];
        out[j++] = ver[i + 2];
        out[j++] = ver[i + 3];
        out[j++] = ver[i + 4];
        out[j++] = ver[i + 5];
        out[j++] = ver[i + 4];
        out[j++] = ver[i + 5];
        out[j++] = ver[i + 0];
        out[j++] = ver[i + 1];
      }
      return out;
    } else {
      var len = ind.length;
      var out = List<double>.filled(len * 4, 0.0);
      var j = 0;
      for (var i = 0; i < len; i += 3) {
        var i0 = ind[i + 0];
        var i1 = ind[i + 1];
        var i2 = ind[i + 2];
        var v0 = i0 * 2;
        var v1 = i1 * 2;
        var v2 = i2 * 2;
        out[j++] = ver[v0];
        out[j++] = ver[v0 + 1];
        out[j++] = ver[v1];
        out[j++] = ver[v1 + 1];
        out[j++] = ver[v1];
        out[j++] = ver[v1 + 1];
        out[j++] = ver[v2];
        out[j++] = ver[v2 + 1];
        out[j++] = ver[v2];
        out[j++] = ver[v2 + 1];
        out[j++] = ver[v0];
        out[j++] = ver[v0 + 1];
      }
      return out;
    }
  }
}

enum Culling { negative, positive }<|MERGE_RESOLUTION|>--- conflicted
+++ resolved
@@ -139,10 +139,6 @@
     final fill = Paint();
     fill.style = PaintingStyle.fill;
     fill.isAntiAlias = antiAlias;
-<<<<<<< HEAD
-=======
-    // fill.color = Color(color).withOpacity(alpha.clamp(0.0, 1.0));
->>>>>>> a2e41471
     fill.color = color;
     _addFill(fill);
     return this;
@@ -597,11 +593,7 @@
     int sides, [
     double rotation = 0,
   ]) {
-<<<<<<< HEAD
     final points = List<Offset>.filled(sides, Offset(0, 0));
-=======
-    final points = List<Offset>.filled(sides, Offset.zero);
->>>>>>> a2e41471
     final rel = 2 * Math.PI / sides;
     for (var i = 1; i <= sides; ++i) {
       final px = x + radius * Math.cos(i * rel + rotation);
@@ -833,7 +825,7 @@
     _path!.addPath(
       path,
       Offset(x, y),
-      matrix4: transform?.toNative()?.storage,
+      matrix4: transform?.toNative().storage,
     );
     return this;
   }
@@ -1020,21 +1012,12 @@
       adjustedUvtData = uvtData;
     } else {
       /// make a ratio of the image size
-<<<<<<< HEAD
       final imgW = shaderTexture!.width ?? 0;
       final imgH = shaderTexture.height ?? 0;
       adjustedUvtData = List<double>.filled(uvtData!.length, 0.0);
       for (var i = 0; i < uvtData!.length; i += 2) {
         adjustedUvtData![i] = uvtData![i] * imgW;
         adjustedUvtData![i + 1] = uvtData![i + 1] * imgH;
-=======
-      var imgW = shaderTexture.width;
-      var imgH = shaderTexture.height;
-      adjustedUvtData = List.from(uvtData);
-      for (var i = 0; i < uvtData.length; i += 2) {
-        adjustedUvtData[i] = uvtData[i] * imgW;
-        adjustedUvtData[i + 1] = uvtData[i + 1] * imgH;
->>>>>>> a2e41471
       }
     }
   }
